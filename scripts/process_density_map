<<<<<<< HEAD
#!/usr/bin/env python3
=======
#!/usr/bin/env python
>>>>>>> 81254320
# encoding: utf-8

import argparse
import glob
import os
import pickle

import matplotlib.pyplot as plt
import mdtraj as md
import mrcfile
import numpy as np
import progressbar
import scipy
from scipy import ndimage, spatial


### additional imports for the new features
import gemmi
from pathlib import Path
from warnings import warn

def parse_args():
    parser = argparse.ArgumentParser(
        description="A tool for processing calculating density map.",
        formatter_class=argparse.RawTextHelpFormatter,
    )
    subparsers = parser.add_subparsers(dest="command")

    # pdb2map
    pdb_map = subparsers.add_parser("pdb_map", help="calculate density map from pdb")
    pdb_map.add_argument("-f", "--top", type=str, help="PDB filename")
    pdb_map.add_argument(
        "-m", "--map", type=str, default=None, help="Density map filename"
    )
    pdb_map.add_argument(
        "-t", "--traj", type=str, default=None, help="Trajectory filename"
    )
    pdb_map.add_argument(
        "--res",
        "--residues",
        type=int,
        default=None,
        metavar="N",
        nargs="+",
        help="Trajectory filename",
    )
    pdb_map.add_argument("-d", "--save_dir", type=str, help="Save direcory name")
    pdb_map.add_argument("--mshift", type=float, help="shift the origin of density map")
    pdb_map.add_argument(
        "--bb_only",
        action="store_true",
        help="only calculate density for backbone atoms",
    )
    pdb_map.add_argument("--map_save", action="store_true", help="Save maps")
    pdb_map.add_argument("--cc_save", action="store_true", help="Save correlations")
    pdb_map.add_argument(
        "--nowat", dest="ignore_waters", action="store_true", help="Ignore waters."
    )
    pdb_map.set_defaults(ignore_waters=True)
    pdb_map.add_argument(
        "--center",
        dest="center",
        action="store_true",
        help="Center conformation coordinates.",
    )
    pdb_map.add_argument(
        "--cc",
        dest="map_cc",
        action="store_true",
        help="calculate correlation with reference maps",
    )
    pdb_map.add_argument(
        "--sigma",
        default=2.0,
        type=float,
        help="Desired resolution for Gaussian width sigma",
    )
    pdb_map.add_argument(
        "-r",
        "--radius",
        default=20,
        type=float,
        help="Desired cutoff for calculating density values of each atom",
    )
    pdb_map.set_defaults(func=pdb2map)

    # modify map data
    map_mod = subparsers.add_parser("map_mod", help="modify map data given threshold")
    map_mod.add_argument(
        "-t", "--threshold", type=str, help="threshold for density data"
    )
    map_mod.add_argument("-f", "--file_path", type=str, help="Density map file path")
    map_mod.set_defaults(func=map_mod)

    # map2cc
    map_cc = subparsers.add_parser("map_cc", help="calculate correlations between maps")
    map_cc.add_argument("-m1", "--map1", type=str, help="Density map filename")
    map_cc.add_argument("-m2", "--map2", type=str, help="Density map filename or folder with MRC files")
    map_cc.add_argument("-d", "--save_dir", type=str, help="Save direcory name")
    map_cc.add_argument("-s", "--save", type=str, help="Save cc values")
    map_cc.set_defaults(func=map2cc)

    # local standard deviation
    local_std = subparsers.add_parser(
        "local_std", help="calculate local deviation of maps"
    )
    local_std.add_argument("-m", "--map_dir", type=str, help="Density map directory")
    local_std.add_argument("-s", "--save_dir", type=str, help="Save direcory name")
    local_std.set_defaults(func=local_std)

    match_dim = subparsers.add_parser("match_dim", help="match dimension of maps")
    match_dim.add_argument("-m1", "--map1", type=str, help="Density map filename")
    match_dim.add_argument("-m2", "--map2", type=str, help="Density map filename")
    match_dim.add_argument("-d", "--save_dir", type=str, help="Save direcory name")
    match_dim.add_argument("-s", "--save", type=str, help="Save new")
    match_dim.set_defaults(func=match_dim)

    # chop map around the pdb
    map_chop = subparsers.add_parser("map_chop", help="chop map given pdb file")
    map_chop.add_argument(
        "-p", "--pdb_file", type=str, help="pdb file required to chop density map"
    )
    map_chop.add_argument("-m", "--map_file", type=str, help="density map file")
    map_chop.add_argument(
        "-r", "--boundary", type=float, help="boundary in angstrom to chop density map"
    )

    map_blur = subparsers.add_parser("map_blur", help="blur the density map")
    map_blur.add_argument("-m", "--map_file", type=str, help="density map file")
    map_blur.add_argument("-min", "--blur_min", type=float, help="min blur scaler")
    map_blur.add_argument("-max", "--blur_max", type=float, help="max blur scaler")
    map_blur.add_argument("-num", "--num_blur", type=int, help="number of blurs")

    fsc = subparsers.add_parser("fsc", help="calculate map resolutions from fsc")
    fsc.add_argument("-m1", "--map1", type=str, help="Reference density map filename")
    fsc.add_argument("-m2", "--map2", type=str, help="Density map filename or folder with MRC files")
    fsc.add_argument("-s", "--save_fsc", action="store_true", help="save fsc fig")

    # TODO there is also meld.vault which extracts PDBs directly from the meld run, but we need mdtraj for handy RMSF computation
    select_model = subparsers.add_parser('select_model', help='Select the best model (frame) based on iFSC or CC', formatter_class=argparse.ArgumentDefaultsHelpFormatter)
    select_model.add_argument('map', type=Path, help='Experimental map in MRC format')
    select_model.add_argument('traj', type=Path, help='Path to the trajectory output of MELD')# enforce file ext?
    select_model.add_argument('--resolution', type=float, required=True, help='Gold-standard resolution of the experimental map')
    select_model.add_argument('--outfolder', type=Path, default=Path('./Postprocess'), help='Name for the output folder')
    select_model.add_argument('--write', nargs='+', choices = ['pdb', 'map', 'mask', 'info', 'plot'], default = ['pdb', 'info', 'plot'], help='Write any of the output files: pdb=models with assigned B-factor, map=maps simulated from the models, mask=masks produced from the models, info=save a pickle file with the computed values plot=same as running "process_density_map plot_info" with default settings; specify one or more values; writing maps and masks may take a while, however, these written files will be reused if the script is run again, e.g. when trying different model selection metrics')
    select_model.add_argument('-f', '--force', action='store_true', help='If true, overwrite pre-existing files & folders')
    select_model.add_argument('--frame-range', type=int, nargs=2, default=[0, -1], help='Set range of frame IDs (0-based) to be processed; should be larger than --frame-window; by default the full trajectory is used')
    select_model.add_argument('--frame-window', type=int, default=20, help='Number of frames to use for RMSF / atom B-factor calculation')
    select_model.add_argument('--blur', type=float, help='Blur factor for individual atoms when simulating map from a model; if not provided using a heurstic similar to the one used in Refmac')
    select_model.add_argument('--by', choices = ['ifsc', 'cc'], type=str, default='ifsc', help='How to select the model: "ifsc" is integrated FSC defined in Wang et al 2016, "cc" is real-space cross-correlation')
    select_model.add_argument('--ifsc-low', type=float, default=10., help = 'Lowest resolution to consider for iFSC calculation')
    select_model.add_argument('--ifsc-high', type=float, help = 'Highest resolution to consider for iFSC calculation, by default the experimental map resolution is used')
    select_model.add_argument('--no-mask', action='store_true', help='Skip computation of masked metrics; the mask is derived from the model using the settings --mask-atom-radius and --mask-soft-edge')
    # NOTE mask can be also produced from a low-pass filtered pdb-map (e.g. 10-12 A)
    select_model.add_argument('--mask-atom-radius', default=4.0, type=float, help='To create mask from model take the VdW radius of atom plus this value (in A); details in gemmi documentation')
    select_model.add_argument('--mask-soft-edge', type=float, help='Add a soft edge (in A) to the mask to prevent FSC artifacts; by default will take the same value as the atom radius; 10 A could be another suggestion, but generating such a mask may take a while')
    plotter = subparsers.add_parser('plot_info', help='Visualize results from select_model run', formatter_class=argparse.ArgumentDefaultsHelpFormatter)
    plotter.add_argument('--info', type=Path, default=Path('Postprocess/info.pkl'), help='Where to read the data from')
    plotter.add_argument('--format', default='png', help='Output format for plots')
    plotter.add_argument('-f', '--force', action='store_true', help='If true, overwrite pre-existing files')
    return parser.parse_args()
    


def main():
    args = parse_args()
<<<<<<< HEAD
    if args.command == 'pdb_map':
        pdb2map(traj_file=args.traj,top_file=args.top,residues=args.res,bb_only=args.bb_only,map_ref=args.map,center=args.center,origin_shift=args.mshift,sigma=args.sigma,
        r=args.radius,ignore_waters=args.ignore_waters,map_save=args.map_save,save_dir=args.save_dir,cc=args.map_cc,cc_save=args.cc_save)
    elif args.command == 'map_mod':
        map2mrc(args.file_path, threshold=args.threshold, mode='r+')
    elif args.command == 'map_cc':
        map2cc(map_reference=args.map1,map_dir=args.map2,save_dir=args.save_dir,save=args.save)
    elif args.command == 'local_std':
        local_std(args.map_dir,args.save_dir)
    elif args.command == 'match_dim':
        match_dim(map_reference=args.map1,maps=args.map2,save_dir=args.save_dir,save=args.save)
    elif args.command == 'map_chop':
        chop_map(args.pdb_file,args.map_file,args.boundary)
    elif args.command == 'map_blur':
        map_blur(args.map_file,args.blur_min,args.blur_max,args.num_blur)
    elif args.command == 'fsc':
      FSC(args.map1,args.map2,save_fig = args.save_fsc)
    elif args.command == 'select_model':
      select_model(args)
    elif args.command == 'plot_info':
      plot_info(args)

def map2mrc(file_path, data=None, map_info=None, threshold=0, mode='r'):
=======
    if args.command == "pdb_map":
        pdb2map(
            traj_file=args.traj,
            top_file=args.top,
            residues=args.res,
            bb_only=args.bb_only,
            map_ref=args.map,
            center=args.center,
            origin_shift=args.mshift,
            sigma=args.sigma,
            r=args.radius,
            ignore_waters=args.ignore_waters,
            map_save=args.map_save,
            save_dir=args.save_dir,
            cc=args.map_cc,
            cc_save=args.cc_save,
        )
    elif args.command == "map_mod":
        map2mrc(args.file_path, threshold=args.threshold, mode="r+")
    elif args.command == "map_cc":
        map2cc(
            map_reference=args.map1,
            map_dir=args.map2,
            save_dir=args.save_dir,
            save=args.save,
        )
    elif args.command == "local_std":
        local_std(args.map_dir, args.save_dir)
    elif args.command == "match_dim":
        match_dim(
            map_reference=args.map1,
            maps=args.map2,
            save_dir=args.save_dir,
            save=args.save,
        )
    elif args.command == "map_chop":
        chop_map(args.pdb_file, args.map_file, args.boundary)
    elif args.command == "map_blur":
        map_blur(args.map_file, args.blur_min, args.blur_max, args.num_blur)
    elif args.command == "fsc":
        FSC(args.map1, args.map2, save_fig=args.save_fsc)


def map2mrc(file_path, data=None, map_info=None, threshold=0, mode="r"):
>>>>>>> 81254320
    """
    Density map file I/O in mrc/ccp4 format

    Args:
        mode: read 'r' or write 'w' density maps
        file_path: density map path to read
        data: density values to write new map
        map_info: box information to write new map
    """
    if mode == "r":
        map_file = mrcfile.open(file_path, "r")
        map_info = dict()
        map_info["voxel_width"] = map_file.voxel_size.item()
        map_info["origin"] = np.array(
            [
                map_file.header["origin"].x,
                map_file.header["origin"].y,
                map_file.header["origin"].z,
            ]
        )
        map_info["data"] = map_file.data
        return map_info
    elif mode == "m":
        map_file = mrcfile.open(file_path, "r+")
        map_file._data *= map_file._data > threshold
        map_file.update_header_from_data()
        map_file.close()
    elif mode == "w":
        map_file = mrcfile.open(file_path, "w+")
        map_file.set_data(data.astype(np.float32))
        map_file.update_header_from_data()
        map_file.update_header_stats()
        map_voxel = map_file.voxel_size
        map_voxel.flags.writeable = True
        voxel_width = map_info["voxel_width"]
        origin = map_info["origin"]
        map_voxel.x = voxel_width[0]
        map_voxel.y = voxel_width[1]
        map_voxel.z = voxel_width[2]
        map_file.voxel_size = map_voxel
        map_file.header["origin"].flags.writeable = True
        map_file.header["origin"].x = origin[0]
        map_file.header["origin"].y = origin[1]
        map_file.header["origin"].z = origin[2]
        map_file.update_header_from_data()
        map_file.close()


def pdb2map(
    traj_file=None,
    top_file=None,
    residues=None,
    bb_only=False,
    map_ref=None,
    center=False,
    sigma=2,
    r=6.0,
    origin_shift=None,
    ignore_waters=True,
    map_save=False,
    save_dir=None,
    cc=False,
    cc_save=False,
):
    """
    Calculate density map for one or multiple conformations using one gaussian approximation.

    Args:
        traj_file: trajectory file
        top_file: pdb file as the single confomation for input or topology file for traj_file
        map_file: reference density map to calculate maps for conformations in traj_file/top_file
        sigma: resolution
        r: cutoff distance to calculate gaussian for each atom
        voxel: grid spacing value
    """
    if traj_file:
        traj = md.load(traj_file, top=top_file)
        # traj = traj.superpose(md.load(top_file))
    else:
        traj = md.load(top_file)
    # center coordinates
    if residues == None:
        if bb_only:
            atoms = traj.top.select("backbone")
            pdb_coord = traj.xyz[:, atoms, :] * 10  # NANOMETER_TO_ANGSTROM
        else:
            pdb_coord = traj.xyz * 10
    else:
        select_residues = " ".join(
            [str(int(i)) for i in range(residues[0], residues[1])]
        )
        if bb_only:
            atoms = traj.top.select(f"resi {select_residues} and backbone")
            pdb_coord = traj.xyz[:, atoms, :] * 10
        else:
            atoms = traj.top.select(f"resi {select_residues}")
            pdb_coord = traj.xyz[:, atoms, :] * 10

    if not map_ref:
        if center:
            pdb_coord -= pdb_coord.mean(axis=1).reshape(traj.n_frames, 1, 3)
        xyz_min = np.min(pdb_coord[0], axis=1)
        xyz_max = np.max(pdb_coord[0], axis=1)
        coord_center = pdb_coord.mean(axis=1).reshape(traj.n_frames, 1, 3)[0][0]
        xyz_width = xyz_max - xyz_min
        side = 2 * xyz_width.max()
        # voxel = sigma
        halfside = side / 2
        n = int(side / sigma)
        if n % 2 == 0:
            n += 1
        dx = side / n
        dV = dx**3
        map_shape = np.array([n + 1] * 3)
        x_ = np.linspace(
            -halfside + coord_center[0], halfside + coord_center[0], map_shape[0]
        )
        y_ = np.linspace(
            -halfside + coord_center[1], halfside + coord_center[1], map_shape[1]
        )
        z_ = np.linspace(
            -halfside + coord_center[2], halfside + coord_center[2], map_shape[2]
        )
        ref_origin = np.array([x_[0], y_[0], z_[0]])
        x, y, z = np.meshgrid(x_, y_, z_, indexing="ij")
    else:
        ref_info = map2mrc(file_path=map_ref)
        voxel = np.array(
            [
                ref_info["voxel_width"][0],
                ref_info["voxel_width"][1],
                ref_info["voxel_width"][2],
            ]
        )
        ref_origin = np.array(
            [ref_info["origin"][0], ref_info["origin"][1], ref_info["origin"][2]]
        )
        if origin_shift is not None:
            ref_origin -= origin_shift * voxel[0]
        map_shape = np.array(
            [
                ref_info["data"].shape[2],
                ref_info["data"].shape[1],
                ref_info["data"].shape[0],
            ]
        )
        x_ = np.linspace(
            ref_origin[0], ref_origin[0] + (map_shape[0] - 1) * voxel[0], map_shape[0]
        )
        y_ = np.linspace(
            ref_origin[1], ref_origin[1] + (map_shape[1] - 1) * voxel[1], map_shape[1]
        )
        z_ = np.linspace(
            ref_origin[2], ref_origin[2] + (map_shape[2] - 1) * voxel[2], map_shape[2]
        )
        # pdb_coord += np.array([x_.mean(),y_.mean(),z_.mean()])
        x, y, z = np.meshgrid(x_, y_, z_, indexing="ij")
        dx = voxel[0]
        dV = dx**3
        # sigma = voxel[0] / 0.8
    xyz = np.column_stack((x.ravel(), y.ravel(), z.ravel()))
    cc_info = dict()
    # r=6 #x_[-1]-x_[0] if not r else r
    # sigma /= 4.
    # shift = np.ones(3)*dx/2.
    # print("\n Calculating density map from PDB... ")
    if cc:
        bar = get_progress_bar("Calculating density maps", True, pdb_coord.shape[0])
    else:
        bar = get_progress_bar("Calculating density maps", False, pdb_coord.shape[0])

    for t in range(pdb_coord.shape[0]):
        bar.update(t)
        pdb_coord_t = pdb_coord[t]
        values = np.zeros(x.shape)
        # import time
        # start_t=time.time()
        for i in range(pdb_coord_t.shape[0]):
            # if i % 5000==0:
            #     print(f'after {i}: {round(time.time()-start_t,3)}')
            if ignore_waters and traj.top.atom(i).residue.name == "HOH":
                continue
            # sys.stdout.write("\r% 5i / % 5i atoms" % (i+1,pdb_coord_t.shape[0]))
            # sys.stdout.flush()
            # cut out the grid points that are near the atom first,
            # then get the min and max distances for each dimension
            # and convert those distances to indices by dividing by dx
            xyz_a = pdb_coord_t[i]  # for convenience, store the coordinates
            xyzmin = np.floor(((xyz_a - ref_origin) - r) / dx).astype("int")
            xyzmax = np.ceil(((xyz_a - ref_origin) + r) / dx).astype("int")
            # handle edges
            xmin = np.max([xyzmin[0], 0])
            xmax = np.min([xyzmax[0], map_shape[0]])
            ymin = np.max([xyzmin[1], 0])
            ymax = np.min([xyzmax[1], map_shape[1]])
            zmin = np.max([xyzmin[2], 0])
            zmax = np.min([xyzmax[2], map_shape[2]])
            # create slice for convenience
            v_slice = np.s_[xmin:xmax, ymin:ymax, zmin:zmax]
            nx = xmax - xmin
            ny = ymax - ymin
            nz = zmax - zmin
            # create a column stack of coordinates for the cropped grid
            xyz = np.column_stack(
                (x[v_slice].ravel(), y[v_slice].ravel(), z[v_slice].ravel())
            )
            dist = spatial.distance.cdist(pdb_coord_t[None, i], xyz)
            dist *= dist
            # tmpvalues = pdb.n_atoms / np.sqrt(2*np.pi*sigma**2) * np.exp(-dist[0]/(2*sigma**2))
            tmpvalues = np.exp(-3 * dist[0] / (2 * sigma**2))
            values[v_slice] += tmpvalues.reshape(nx, ny, nz)

        values *= np.sum(traj.top.n_atoms) / values.sum()
        values /= dV
        values = np.swapaxes(values, 0, 2)
        if cc and map_ref:
            cc_info[f"step_{t}"] = map2cc(map_reference=map_ref, map_dir=values)[0]
            bar.update(t, cc=cc_info[f"step_{t}"])

        if map_save:
            save_path = save_dir + f"/step_{t}.mrc"
            if f"step_{t}.mrc" in os.listdir(save_dir):
                os.remove(save_path)
                print(f"\n Delete old step_{t}.mrc")
            map_info = dict()
            map_info["voxel_width"] = np.array([dx] * 3)
            map_info["origin"] = np.array([x_[0], y_[0], z_[0]])
            map2mrc(mode="w", data=values, file_path=save_path, map_info=map_info)
    if cc_save:
        with open(save_dir + "/cc_value.pkl", "wb") as cc:
            pickle.dump(cc_info, cc)

    return cc_info


def map2cc(map_reference=None, map_dir=None, save=False, save_dir=None):
    """
    Calculate correlation coefficient between density maps.

    Args:
        map_reference: reference map
        map_dir: directory containing density maps to compare with reference
    """
    if isinstance(map_dir, str):
        if map_dir.endswith(".mrc"):
            rho_m = mrcfile.open(map_dir, "r").data[None, :]
            num_map = 1
        elif os.path.exists(map_dir):
            maps = glob.glob(map_dir + "/*mrc")
            rho_m = mrcfile.open(maps[0], "r").data[None, :]
            for i in maps[1:]:
                rho_m = np.concatenate((rho_m, mrcfile.open(i, "r").data[None, :]))
            num_map = len(maps)
    elif isinstance(map_dir, np.ndarray):
        rho_m = map_dir[None, :]
        num_map = 1
    rho_r = np.repeat(mrcfile.open(map_reference, "r").data[None, :], num_map, axis=0)

    cc = np.round(
        np.sum(rho_r * rho_m, axis=(1, 2, 3))
        / np.sqrt(
            np.sum(np.square(rho_r), axis=(1, 2, 3))
            * np.sum(np.square(rho_m), axis=(1, 2, 3))
        ),
        4,
    )
    cc_info = dict()
    cc_value = []
    for index in range(num_map):
        if isinstance(map_dir, str):
            if map_dir[-4:] == ".mrc":
                cc_info[f"step_{index}"] = cc[index]
                cc_value.append(cc[index])
            else:
                cc_info[f"step_{index}"] = cc[maps.index(map_dir + f"step_{index}.mrc")]
                cc_value.append(cc[maps.index(map_dir + f"step_{index}.mrc")])
        elif isinstance(map_dir, np.ndarray):
            cc_value.append(cc[0])

    if save:
        with open(save_dir + "/cc_value.pkl", "wb") as cc:
            pickle.dump(cc_value, cc)
    return cc_value


def local_std(map_dir, save_path=None):
    maps = [map2mrc(m) for m in glob.glob(map_dir + "/step*mrc")]
    maps_data = [m["data"] for m in maps]
    print(maps_data[0].sum())
    std_map = np.std(maps_data, axis=0)
    maps[0]["data"] = std_map
    if save_path:
        map2mrc(
            mode="w",
            data=maps[0]["data"],
            file_path=save_path + "/std_map.mrc",
            map_info=maps[0],
        )
    return maps[0]


def match_dim(map_reference=None, maps=None, save=False, save_dir=None):
    map_d = mrcfile.open(maps, "r")
    map_d_data = map_d.data
    map_d_shape = map_d_data.shape
    if map_reference is not None:
        map_r_shape = np.zeros(mrcfile.open(map_reference, "r").data.shape)
    else:
        map_r_shape = np.zeros((max(map_d_shape), max(map_d_shape), max(map_d_shape)))
    map_r_shape[: map_d_shape[0], : map_d_shape[1], : map_d_shape[2]] = map_d_data
    map_info = dict()
    map_info["voxel_width"] = map_d.voxel_size.item()
    map_info["origin"] = np.array(
        [map_d.header["origin"].x, map_d.header["origin"].y, map_d.header["origin"].z]
    )
    if save:
        # save_path = save_dir+f'/step_0.mrc'
        save_path = os.path.dirname(maps) + "matched_" + os.path.basename(maps)
        if os.path.exists(save_path):
            os.remove(save_path)
            print(f"\n Delete old {save_path}")
        map2mrc(mode="w", data=map_r_shape, file_path=save_path, map_info=map_info)


def chop_map(pdb_file, map_file, boundary=None):
    xyz_a = md.load(pdb_file).xyz[0] * 10
    ref_info = map2mrc(map_file)
    voxel = np.array(
        [
            ref_info["voxel_width"][0],
            ref_info["voxel_width"][1],
            ref_info["voxel_width"][2],
        ]
    )
    ref_origin = np.array(
        [ref_info["origin"][0], ref_info["origin"][1], ref_info["origin"][2]]
    )
    map_shape = np.array(
        [
            ref_info["data"].shape[2],
            ref_info["data"].shape[1],
            ref_info["data"].shape[0],
        ]
    )
    x_ = np.linspace(
        ref_origin[0], ref_origin[0] + (map_shape[0] - 1) * voxel[0], map_shape[0]
    )
    y_ = np.linspace(
        ref_origin[1], ref_origin[1] + (map_shape[1] - 1) * voxel[1], map_shape[1]
    )
    z_ = np.linspace(
        ref_origin[2], ref_origin[2] + (map_shape[2] - 1) * voxel[2], map_shape[2]
    )
    dx = x_[1] - x_[0]
    xyzmin = np.floor(((np.min(xyz_a, axis=0) - ref_origin)) / dx).astype("int")
    xyzmax = np.ceil(((np.max(xyz_a, axis=0) - ref_origin)) / dx).astype("int")
    xmin = int(np.max([xyzmin[0] - boundary, 0]))
    xmax = int(np.min([xyzmax[0] + boundary, map_shape[0]]))
    ymin = int(np.max([xyzmin[1] - boundary, 0]))
    ymax = int(np.min([xyzmax[1] + boundary, map_shape[1]]))
    zmin = int(np.max([xyzmin[2] - boundary, 0]))
    zmax = int(np.min([xyzmax[2] + boundary, map_shape[2]]))
    new_emap_data = ref_info["data"][zmin:zmax, ymin:ymax, xmin:xmax]
    map_info = dict()
    map_info["voxel_width"] = np.array([x_[1] - x_[0]] * 3)
    map_info["origin"] = np.array([x_[xmin], y_[ymin], z_[zmin]])
    new_map_path = (
        os.getcwd()
        + "/"
        + os.path.basename(map_file).split(".")[0]
        + "_chopped."
        + os.path.basename(map_file).split(".")[1]
    )
    print(new_map_path)
    if os.path.exists(new_map_path):
        print("Chopped file already exists!")
    else:
        map2mrc(mode="w", data=new_emap_data, file_path=new_map_path, map_info=map_info)


def map_blur(map_reference, blur_min, blur_max, num_blur):
    map_ref = map2mrc(map_reference)
    if blur_min == None and blur_max != None:
        blur_min = blur_max
    elif blur_min != None and blur_max == None:
        blur_max = blur_min
    elif blur_min != None and blur_max != None:
        raise RuntimeError("blur_min and blur_max are not provided.")
    if blur_min == blur_max:
        if blur_min == 0.0:
            pass
        else:
            map_data_new = scipy.ndimage.gaussian_filter(map_ref["data"], blur_min)
            map2mrc(
                mode="w",
                data=map_data_new,
                file_path=os.getcwd()
                + "/"
                + os.path.basename(map_reference).split(".")[0]
                + f"_{blur_min}."
                + os.path.basename(map_reference).split(".")[1],
                map_info=map_ref,
            )
    elif blur_min > blur_max:
        raise RuntimeError("blur_min should not be bigger than blur_max.")
    else:
        for blur in np.linspace(blur_min, blur_max, num_blur):
<<<<<<< HEAD
            map_data_new = scipy.ndimage.gaussian_filter(map_ref['data'],blur)
            map2mrc(mode='w',data=map_data_new,file_path=os.getcwd()+'/'+os.path.basename(map_reference).split(".")[0]+f"_{blur}."+os.path.basename(map_reference).split(".")[1],map_info=map_ref)

def fsc_curve(rho1, rho2, voxel_width):
    # computes Fourier shell correlation between two numpy arrays representing a 3D map
    # returns an array with the curve
    #side = int(m1['voxel_width'][0]*rho1.shape[0])
    side = int(voxel_width * rho1.shape[0])
    df = 1.0/side
    n = rho1.shape[0]
    qx_ = np.fft.fftfreq(n)*n*df
    qx, qy, qz = np.meshgrid(qx_,qx_,qx_,indexing='ij')
    qx_max = qx.max()
    qr = np.sqrt(qx**2+qy**2+qz**2)
    qmax = np.max(qr)
    qstep = np.min(qr[qr>0])
    nbins = int(qmax/qstep)
    qbins = np.linspace(0,nbins*qstep,nbins+1)
    #create an array labeling each voxel according to which qbin it belongs
    qbin_labels = np.searchsorted(qbins, qr, "right")
    qbin_labels -= 1
    F1 = np.fft.fftn(rho1)
    F2 = np.fft.fftn(rho2)
    numerator = ndimage.sum(np.real(F1*np.conj(F2)), labels=qbin_labels,
        index=np.arange(0,qbin_labels.max()+1))
    term1 = ndimage.sum(np.abs(F1)**2, labels=qbin_labels,
        index=np.arange(0,qbin_labels.max()+1))
    term2 = ndimage.sum(np.abs(F2)**2, labels=qbin_labels,
        index=np.arange(0,qbin_labels.max()+1))
    denominator = (term1*term2)**0.5
    FSC = numerator/denominator                                                                                
    qidx = np.where(qbins<qx_max)
    fsc = np.vstack((qbins[qidx],FSC[qidx])).T
    return fsc

def fsc_plot(fsc_curve, ax, label=''):
    # plots an FSC curve with label on specified axes
    fsc = fsc_curve
    x = np.linspace(fsc[0,0],fsc[-1,0],1000)
    y = np.interp(x, fsc[:,0], fsc[:,1])
    idx  = np.where(y>=0.5)
    resx = np.max(x[idx])
    resn = float(1./resx)
    plt.plot(fsc[:,0],fsc[:,1], label=label)
    ax.plot([0,fsc[:,0].max()],[0.5,0.5],linestyle='--',color='lightgrey')
    ax.set_xlim([0,fsc[:,0].max()+0.02])
    ax.set_xlabel('1/resolution(Å)')
    ax.text(resx,0.51,f"{round(resn,2)} Å")
    idx  = np.where(y>=0.143)
    resx = np.max(x[idx])
    resn = float(1./resx)
    ax.plot([0,fsc[:,0].max()],[0.143,0.143],linestyle='--',color='lightgrey')
    ax.text(resx,0.153,f"{round(resn,2)} Å")
    ax.set_ylabel('FSC')


def ifsc(fsc_curve, highres, lowres=10.) -> float:
    # In the preliminary tests it is more sensitive than cross-correlation to the improvements
    # masked maps have better scores as well

    # computes integrated FSC as defined by Wang et al DOI: 10.7554/eLife.17219.001
    # fsc_curve is a numpy array with 1/res (in Angstroms) in the first column and fsc values in the second column
    # highres is the highest resolution to be used for integration, typically the gold-standard resolution of the map
    # lowres is the lowest resolution, usually set to 10A
    # "integrated" here means that all FSC values in the resolution ranged are summed up and then divided by their count
    fsc_subrange = fsc_curve[ (fsc_curve[:,0] >= 1 / lowres) & (fsc_curve[:,0] <= 1 / highres) ]
    return fsc_subrange[:,1].sum() / len(fsc_subrange[:,1])

def cc(array1, array2) -> float:
    rho_m = array1[None, :]
    rho_r = array2[None, :]
    # need to unpack
    out, = np.round(np.sum(rho_r * rho_m,axis=(1,2,3)) / np.sqrt(np.sum(np.square(rho_r),axis=(1,2,3)) * np.sum(np.square(rho_m),axis=(1,2,3))),4)
    return out
=======
            map_data_new = scipy.ndimage.gaussian_filter(map_ref["data"], blur)
            map2mrc(
                mode="w",
                data=map_data_new,
                file_path=os.getcwd()
                + "/"
                + os.path.basename(map_reference).split(".")[0]
                + f"_{blur}."
                + os.path.basename(map_reference).split(".")[1],
                map_info=map_ref,
            )
>>>>>>> 81254320


def FSC(map_reference, map_dir, save_fig=False):
    """
    Calculate the Fourier Shell Correlation between two electron density maps.
    """
    m1 = map2mrc(map_reference)
    if map_dir.endswith(".mrc") or map_dir.endswith(".map"):
        maps = [map_dir]
    else:
        maps = glob.glob(map_dir + "/*mrc")
    for map0 in maps:
        m2 = map2mrc(map0)
<<<<<<< HEAD
        rho1 = m1['data']
        rho2 = m2['data']
        fsc = fsc_curve(rho1, rho2, m1['voxel_width'][0])
        fig, ax = plt.subplots(1,1)
        fsc_plot(fsc, ax)        
    if save_fig:
        fig.savefig('fsc.png')
    return fsc

def _gemmi_write_grid(grid, outfile, map_origin=None, interpolation=2):
    # Save a gemmi grid to an MRC file
    # If map_origin is None, it is set to 0,0,0
    # interpolation can be 1,2 or 3 (see gemmi.grid.resample_to) only necessary when resampling is done
    # create an empty map
    m = gemmi.Ccp4Map()
    # check if grid has a defined XYZ axis order
    if grid.axis_order.name == 'Unknown':
        warn(f'Axis order not set for grid {grid}; it will be resampled a new XYZ-ordered grid')
        grid_type = type(grid)
        new_grid = grid_type()
        new_grid.set_unit_cell(grid.unit_cell)
        new_grid.set_size(*grid.shape)
        grid.resample_to(new_grid, interpolation)
        grid = new_grid
    m.grid = grid
    m.update_ccp4_header()
    if map_origin is not None:
        assert len(map_origin) == 3
        word = 50 # MRC header word corresponding to origin: 50 to 52 (XYZ)
        for value in map_origin:
            # HACK convert from CCP4 convention to MRC convention (different origins?)
            m.set_header_float(word, value * -1)
            word += 1
        m.update_ccp4_header()
    m.write_ccp4_map(str(Path(outfile).with_suffix('.mrc')))

def _gemmi_resample_grid(source_grid, destination_grid, mode=2):
    '''
    Resamples from source_grid to an empty grid that is identical to destination_grid
    Mode is resampling mode:
    1 = nearest
    2 = linear interpolation
    3 = tricubic interpolation

    Returns
    -------
    a new gemmi grid
    '''
    new_grid = destination_grid.clone()
    new_grid.fill(0)
    source_grid.resample_to(new_grid, 2)
    return new_grid

def select_model(args):
    '''
    Selects the model based on iFSC or CC, see argparse for argument details
    
    NOTE for the test data masked iFSC and CC are almost linear to each other, however, iFSC tends to be more pessimistic
    
    TODO: with test data (transporter/AFold) runs ~7 min when making files fresh and 6 min when reading pre-existing ones, probably the bottleneck is in the FSC or correlation part

    TODO: remove pre-reading, may mess things up
    '''

    ### preprocess args
    if args.ifsc_high is None:
        args.ifsc_high = args.resolution
    if args.mask_soft_edge is None:
        args.mask_soft_edge = args.mask_atom_radius
    half_window = args.frame_window // 2
    
    ### read the inputs
    # MD trajectory
    # NOTE requires a traj with topology included, so either the PDB or h5
    # mdconvert Data/trajectory.pdb -o Data/trajectory.h5
    t = md.load(args.traj)
    # check the frame range values
    if args.frame_range[1] < 0:
        args.frame_range[1] = t.n_frames + args.frame_range[1] + 1
    #assert args.frame_range[1] - args.frame_range[0] > args.frame_window    
    
    # EM map (experimental)
    # setup sets additional grid properties from header, but may or may not detect everything correctly
    exp_map = gemmi.read_ccp4_map(str(args.map), setup=True)
    # grid object for the experimental map (similar to mrcfile.data)
    exp_grid = exp_map.grid
    # map unit cell (i.e. the physical dimensions of the map)
    # this will be enforced to the maps generated from PDB files
    unit_cell = exp_map.grid.unit_cell # in A
    spacegroup_hm = exp_map.grid.spacegroup.hm # Always P 1
    spacing = np.mean(exp_map.grid.spacing) # a.k.a pixel size in A
    
    # NOTE in some cases the spacing (apix) cannot be read from the MRC file (e.g. the ones produced by mrcfile library!)
    # in this case gemmi sets spacing to 0, but the correct value can be deduced from the unit cell and grid dimensions
    if spacing == 0.:
        warn(f'gemmi could not fetch grid spacing from the input file {args.map}')
        # just set size from nu nv nw:
        exp_map.grid.set_size(exp_grid.nu, exp_grid.nv, exp_grid.nw)
        spacing = np.mean(exp_map.grid.spacing)

    # TODO check if map is cubical and voxel is isotropic?
    
    # map origin (XYZ) - may need to shift the density values
    # to account for origin the PDB should be translated back to the origin (i.e. the grids always have origin in (0,0,0) as per CCP4 format specification)
    # HACK the header value for 4ake had to be multiplied by -1 to ensure correct placement
    # this may be related to the orientation of data in the MRC file NXSTART, NYSTART, NZSTART:
    # https://www.ccpem.ac.uk/mrc_format/mrc2014.php
    # TODO make a dedicated function to handle map origin I/O
    map_origin = [exp_map.header_float(i) * -1 for i in (50, 51, 52)]
    map_origin_transformer = gemmi.Transform(vec3=gemmi.Vec3(*map_origin), mat33=gemmi.Mat33())

    ### setup output folders
    outfolder_base = args.outfolder
    outfolder_base.mkdir(exist_ok = args.force) # crashes if output exists
    pdb_folder = outfolder_base / 'pdb'
    pdb_folder.mkdir(exist_ok = args.force)
    map_folder = outfolder_base / 'map'
    map_folder.mkdir(exist_ok = args.force)
    mask_folder = outfolder_base / 'mask'
    mask_folder.mkdir(exist_ok = args.force)
    
    # dict to store all outputs with step_0 being the key
    out = {} 

    ### Main cycle
    # For RMSF & RMSD a simple sliding window approach is used, a slice of window_size frames is used and RMSF is computed
    # The central frame of the sliding window is then saved as a PDB
    # This way the number of PDB files to consider is reduced and a meaningful atomic B-factor is assigned
    for i in range(args.frame_range[0] + half_window, args.frame_range[1] - half_window, args.frame_window):
        # dict to store output values for this frame
        outputs = {}
        
        # some expected file names - preload if already exist - NOTE no speedup actually
        model_file = pdb_folder / f'step_{i}.pdb'
        map_file =  (map_folder / model_file.stem).with_suffix('.mrc') # simulated map
        if map_file.exists():
            mrcfile = gemmi.read_ccp4_map(str(map_file), setup=True)
            model_grid = mrcfile.grid
        else:
            model_grid = None
        mask_file = (mask_folder / model_file.stem).with_suffix('.mrc') # mask from a simulated map to be applied to the exp map
        if mask_file.exists():
            mrcfile = gemmi.read_ccp4_map(str(mask_file), setup=True)
            mask = mrcfile.grid
        else:
            mask = None
        
        # trajectory slice
        t_slice = t[i - half_window : i + half_window]
        
        # per-atom rmsf - need at least 2 frames here
        if t_slice.n_frames >= 2:
            rmsf = md.rmsf(t_slice, None)
            # convert rmsf to B-factors https://www.charmm.org/ubbthreads/ubbthreads.php?ubb=showflat&Number=18316
            # B=[(8*PI**2)/3] * (RMSF)**2 
            bfac = (8 * np.pi**2 / 3) * rmsf**2
            # in PDB format bfactors are allowed in range [-10 100]
            bfac = np.clip(bfac, -10, 100)
            # this the RMSD relative to the starting structure and can be used to check if the MD has converged
            rmsd_to_frame0  = md.rmsd(t_slice, t).mean()
        else:
            # NOTE mdtraj does not preserve B-factors from the input
            warn('Only a single frame is analysed, so no RMSF-derived atom B-factors can be computed; all values set to 0')
            bfac = None 
            rmsd_to_frame0  = 0

        # write an output PDB file (will be read by gemmi later on)
        if 'pdb' in args.write or not model_file.exists():
            t[i].save_pdb(model_file, force_overwrite=True, bfactors = bfac)        

        outputs['rmsd'] = rmsd_to_frame0

        ### convert PDB to map
        # based on the code for gemmi sfcalc
        st = gemmi.read_pdb(str(model_file))
        # hydrogens removed to speed up the calculation
        st.remove_hydrogens()
        # assign exp map settings to the structure
        st.cell = unit_cell
        # NOTE if the PDB contains a dummy CRYST1 entry, this is not needed
        # check with st.find_spacegroup()
        st.spacegroup_hm = spacegroup_hm

        # apply transform to the model so that 0,0,0 is inside the grid box (map dimensions
        # NOTE This has to be done on each model in the PDB file, but only the first model is added to the density
        st[0].transform_pos_and_adp(map_origin_transformer)
        # to reverse:
        #st[0].transform_pos_and_adp(map_origin_transformer.inverse())

        if model_grid is None:
            # density calculator with electron scatterers
            dencalc = gemmi.DensityCalculatorE()
            # grid spacing of a simulated map is calculated from d_min and rate:
            # grid spacing = d_min / (2 * rate)
            # to ensure identcal size d_min is set to 2*pixel size of exp_map
            # NOTE the simulated map is not low-pass filtered!
            dencalc.d_min = spacing * 2.
            # set sampling rate
            dencalc.rate = 1.0
            # assign unit cell
            dencalc.set_grid_cell_and_spacegroup(st)
            #  and box size (in pix)
            dencalc.grid.set_size(*exp_grid.shape)

            # add blurring https://gemmi.readthedocs.io/en/latest/hkl.html
            if args.blur is None:
                dencalc.set_refmac_compatible_blur(st[0])
            else:
                dencalc.blur = args.blur

            # simulate the model on to the grid
            # NOTE this changes the grid size, because a new grid is made
            #dencalc.put_model_density_on_grid(st[0])
            # Here we add model to the pre-existing grid, so more efficient
            dencalc.add_model_density_to_grid(st[0])
            # setting the grid size afterwards impossible - map gets distorted
            #dencalc.grid.set_size(*exp_grid.shape)
            model_grid = dencalc.grid
                        
            # check grid shape and resample if necessary
            # NOTE this is only necessary if put_model_on_grid is used
            if model_grid.shape != exp_grid.shape:
                model_grid = _gemmi_resample_grid(model_grid, exp_grid, 2)
                warn('Model grid was resampled to the map grid')

        ### unmasked cc and fsc
        outputs['cc_unmasked'] = cc(exp_grid.array, model_grid.array)
        unmasked_fsc = fsc_curve(exp_grid.array, model_grid.array, spacing)
        outputs['fsc_unmasked_curve'] = {'res': unmasked_fsc[:,0],
                                         'fsc': unmasked_fsc[:,1]
                                         }
        outputs['ifsc_unmasked'] = ifsc(unmasked_fsc, args.ifsc_high, args.ifsc_low)

        ### masking
        if not args.no_mask:
            if mask is None:
                # create a new mask
                mask = gemmi.FloatGrid()
                mask.set_unit_cell(unit_cell)        
                mask.set_size(*exp_grid.shape)
                masker = gemmi.SolventMasker(gemmi.AtomicRadiiSet.VanDerWaals, args.mask_atom_radius)
                # NOTE this is a solvent mask, i.e. the protein is filled with 0
                masker.put_mask_on_float_grid(mask, st[0])
                # invert mask to have the protein marked with 1
                mask.set_subarray(np.abs(mask.array - 1), [0,0,0])
                # apply a soft edge to the mask
                mask.add_soft_edge_to_mask(args.mask_soft_edge)
                # NOTE this should not be necessary
                if mask.shape != exp_grid.shape:
                    print('Warning: mask grid was resampled to the map grid')
                    mask = _gemmi_resample_grid(mask, exp_grid, 2)

            # apply mask and calculate CC
            exp_grid_masked = exp_grid.clone()
            exp_grid_masked.set_subarray(exp_grid.array * mask.array, [0,0,0])
            outputs['cc_masked'] = cc(exp_grid_masked.array, model_grid.array)
            masked_fsc = fsc_curve(exp_grid_masked.array, model_grid.array, spacing)
            outputs['fsc_masked_curve'] = {'res': masked_fsc[:,0],
                                           'fsc': masked_fsc[:,1]
                                           }
            outputs['ifsc_masked'] = ifsc(masked_fsc, args.ifsc_high, args.ifsc_low)
            if 'mask' in args.write:
                _gemmi_write_grid(mask, mask_folder / model_file.stem, map_origin=map_origin )

        out[model_file.stem] = outputs
        
        ### write outputs
        if 'map' in args.write:
            _gemmi_write_grid(model_grid, map_folder / model_file.stem, map_origin=map_origin)

    # TODO report convergence checks?

    ### pick the best model based on the selected metric
    # it will be a symlink
    best_model_file = outfolder_base / 'best_model.pdb'
    if best_model_file.exists() and args.force:
        best_model_file.unlink()

    metric = args.by
    if not args.no_mask:
        metric += '_masked'
    else:
        metric += '_unmasked'

    # both metrics are higher better in range from 0 to 1
    best_value = 0
    for k, v in out.items():
        if v[metric] > best_value:
            best_model = k
            best_value = v[metric]

    # symlink the best model
    best_model_file.symlink_to( (Path('pdb') / best_model).with_suffix('.pdb'))

    # write the summary file
    if 'info' in args.write:
        outfile = outfolder_base / 'info.pkl'
        with open(outfile,'wb') as f:
            pickle.dump(out, f)
        print(f'Info written to: {outfile}')
    
    # make plots
    if 'plot' in args.write:
        # HACK creating a fake namespace
        plot_args = argparse.Namespace()
        plot_args.info = outfile
        plot_args.format = 'png'
        plot_args.force = args.force
        plot_info(plot_args)

def plot_info(args):
    # Plots the content of info.pkl
    info = pickle.load(open(args.info, 'rb'))
    outfolder_base = args.info.parent
    plot_folder = outfolder_base / 'plot'
    plot_folder.mkdir(exist_ok = args.force) # crashes if output exists

    # per-frame plots: frame vs fscs, cc, rmsd; mostly useful for full traj analysis
    frames = np.array([i.split('_')[1] for i in info.keys()], dtype=int)
    frames.sort()
    rmsd = [info[f'step_{i}']['rmsd'] for i in frames]
    plt.plot(frames, rmsd)
    plt.xlabel('Step')
    plt.ylabel('RMSD to frame 0')
    plt.savefig( (plot_folder / 'rmsd').with_suffix(f'.{args.format}') )
    plt.close()

    for metric in ['cc', 'ifsc']:
        for masking in ['unmasked', 'masked']:
            metric_name = f'{metric}_{masking}'
            try:
                metric_values = [info[f'step_{i}'][metric_name] for i in frames]
            except KeyError:
                # masking not performed, metric not found
                continue
            plt.plot(frames, metric_values, label = metric_name)
    plt.xlabel('Step')
    plt.ylabel('CC / iFSC')
    plt.legend()
    plt.savefig( (plot_folder / 'cc_ifsc').with_suffix(f'.{args.format}') )
    plt.close()
    
    # per-model plots FSC masked/unmasked with key resolutions labelled
    for k,v in info.items():
        fig, ax = plt.subplots()
        for metric, masking in zip(['fsc', 'fsc'], ['unmasked', 'masked']):
            metric_name = f'{metric}_{masking}_curve'
            # to show ifsc value in the plot legend
            aggregated_metric_name = f'i{metric}_{masking}'
            try:
                metric_values = v[metric_name]
            except KeyError:
                # masking not performed, metric not found
                continue
            # extract values & plot
            fsc_plot(np.concatenate([metric_values['res'][:, None],metric_values[metric][:, None]], axis=1), ax=ax, label=f'{aggregated_metric_name}:{v[aggregated_metric_name]:.2f}')
        fig.legend()
        fig.savefig((plot_folder / f'fsc_{k}').with_suffix(f'.{args.format}'))
        plt.close(fig)
    # print info
    print(f'Outputs written to: {plot_folder}')
=======
        rho1 = m1["data"]
        rho2 = m2["data"]
        side = int(m1["voxel_width"][0] * rho1.shape[0])
        df = 1.0 / side
        n = rho1.shape[0]
        qx_ = np.fft.fftfreq(n) * n * df
        qx, qy, qz = np.meshgrid(qx_, qx_, qx_, indexing="ij")
        qx_max = qx.max()
        qr = np.sqrt(qx**2 + qy**2 + qz**2)
        qmax = np.max(qr)
        qstep = np.min(qr[qr > 0])
        nbins = int(qmax / qstep)
        qbins = np.linspace(0, nbins * qstep, nbins + 1)
        # create an array labeling each voxel according to which qbin it belongs
        qbin_labels = np.searchsorted(qbins, qr, "right")
        qbin_labels -= 1
        F1 = np.fft.fftn(rho1)
        F2 = np.fft.fftn(rho2)
        numerator = ndimage.sum(
            np.real(F1 * np.conj(F2)),
            labels=qbin_labels,
            index=np.arange(0, qbin_labels.max() + 1),
        )
        term1 = ndimage.sum(
            np.abs(F1) ** 2,
            labels=qbin_labels,
            index=np.arange(0, qbin_labels.max() + 1),
        )
        term2 = ndimage.sum(
            np.abs(F2) ** 2,
            labels=qbin_labels,
            index=np.arange(0, qbin_labels.max() + 1),
        )
        denominator = (term1 * term2) ** 0.5
        FSC = numerator / denominator
        qidx = np.where(qbins < qx_max)
        fsc = np.vstack((qbins[qidx], FSC[qidx])).T

        x = np.linspace(fsc[0, 0], fsc[-1, 0], 1000)
        y = np.interp(x, fsc[:, 0], fsc[:, 1])
        idx = np.where(y >= 0.5)
        resx = np.max(x[idx])
        resn = float(1.0 / resx)
        plt.plot(fsc[:, 0], fsc[:, 1])
        # np.savetxt('./tmp_fsc.dat',fsc)
        plt.plot([0, fsc[:, 0].max()], [0.5, 0.5], linestyle="--", color="lightgrey")
        plt.xlim([0, fsc[:, 0].max() + 0.02])
        plt.xlabel("1/resolution(Å)")
        # plt.scatter([resx],[0.5],'r')
        plt.text(resx, 0.51, f"{round(resn,2)} Å")
        idx = np.where(y >= 0.143)
        resx = np.max(x[idx])
        resn = float(1.0 / resx)
        plt.plot(
            [0, fsc[:, 0].max()], [0.143, 0.143], linestyle="--", color="lightgrey"
        )
        plt.text(resx, 0.153, f"{round(resn,2)} Å")
        plt.ylabel("FSC")
    if save_fig:
        plt.savefig("fsc.png")
    return fsc

>>>>>>> 81254320

def get_progress_bar(label, cc, n_steps):
    if cc:
        widgets = [
            f">>> {label}: ",
            progressbar.Percentage(),
            " ",
            progressbar.GranularBar(markers=" ▏▎▍▌▋▊▉█", left="|", right="|"),
            " ",
            progressbar.Variable("cc"),
            " ",
            progressbar.ETA(),
        ]
    else:
        widgets = [
            f">>> {label}: ",
            progressbar.Percentage(),
            " ",
            progressbar.GranularBar(markers=" ▏▎▍▌▋▊▉█", left="|", right="|"),
            " ",
            progressbar.ETA(),
        ]
    bar = progressbar.ProgressBar(maxval=n_steps, widgets=widgets)
    return bar


if __name__ == "__main__":
    main()<|MERGE_RESOLUTION|>--- conflicted
+++ resolved
@@ -1,14 +1,12 @@
-<<<<<<< HEAD
 #!/usr/bin/env python3
-=======
-#!/usr/bin/env python
->>>>>>> 81254320
 # encoding: utf-8
 
 import argparse
 import glob
 import os
 import pickle
+from pathlib import Path
+from warnings import warn
 
 import matplotlib.pyplot as plt
 import mdtraj as md
@@ -18,11 +16,8 @@
 import scipy
 from scipy import ndimage, spatial
 
-
-### additional imports for the new features
+### additional imports for the model selection features
 import gemmi
-from pathlib import Path
-from warnings import warn
 
 def parse_args():
     parser = argparse.ArgumentParser(
@@ -169,31 +164,6 @@
 
 def main():
     args = parse_args()
-<<<<<<< HEAD
-    if args.command == 'pdb_map':
-        pdb2map(traj_file=args.traj,top_file=args.top,residues=args.res,bb_only=args.bb_only,map_ref=args.map,center=args.center,origin_shift=args.mshift,sigma=args.sigma,
-        r=args.radius,ignore_waters=args.ignore_waters,map_save=args.map_save,save_dir=args.save_dir,cc=args.map_cc,cc_save=args.cc_save)
-    elif args.command == 'map_mod':
-        map2mrc(args.file_path, threshold=args.threshold, mode='r+')
-    elif args.command == 'map_cc':
-        map2cc(map_reference=args.map1,map_dir=args.map2,save_dir=args.save_dir,save=args.save)
-    elif args.command == 'local_std':
-        local_std(args.map_dir,args.save_dir)
-    elif args.command == 'match_dim':
-        match_dim(map_reference=args.map1,maps=args.map2,save_dir=args.save_dir,save=args.save)
-    elif args.command == 'map_chop':
-        chop_map(args.pdb_file,args.map_file,args.boundary)
-    elif args.command == 'map_blur':
-        map_blur(args.map_file,args.blur_min,args.blur_max,args.num_blur)
-    elif args.command == 'fsc':
-      FSC(args.map1,args.map2,save_fig = args.save_fsc)
-    elif args.command == 'select_model':
-      select_model(args)
-    elif args.command == 'plot_info':
-      plot_info(args)
-
-def map2mrc(file_path, data=None, map_info=None, threshold=0, mode='r'):
-=======
     if args.command == "pdb_map":
         pdb2map(
             traj_file=args.traj,
@@ -235,10 +205,13 @@
         map_blur(args.map_file, args.blur_min, args.blur_max, args.num_blur)
     elif args.command == "fsc":
         FSC(args.map1, args.map2, save_fig=args.save_fsc)
+    elif args.command == 'select_model':
+      select_model(args)
+    elif args.command == 'plot_info':
+      plot_info(args)
 
 
 def map2mrc(file_path, data=None, map_info=None, threshold=0, mode="r"):
->>>>>>> 81254320
     """
     Density map file I/O in mrc/ccp4 format
 
@@ -646,13 +619,24 @@
         raise RuntimeError("blur_min should not be bigger than blur_max.")
     else:
         for blur in np.linspace(blur_min, blur_max, num_blur):
-<<<<<<< HEAD
-            map_data_new = scipy.ndimage.gaussian_filter(map_ref['data'],blur)
-            map2mrc(mode='w',data=map_data_new,file_path=os.getcwd()+'/'+os.path.basename(map_reference).split(".")[0]+f"_{blur}."+os.path.basename(map_reference).split(".")[1],map_info=map_ref)
+            map_data_new = scipy.ndimage.gaussian_filter(map_ref["data"], blur)
+            map2mrc(
+                mode="w",
+                data=map_data_new,
+                file_path=os.getcwd()
+                + "/"
+                + os.path.basename(map_reference).split(".")[0]
+                + f"_{blur}."
+                + os.path.basename(map_reference).split(".")[1],
+                map_info=map_ref,
+            )
 
 def fsc_curve(rho1, rho2, voxel_width):
-    # computes Fourier shell correlation between two numpy arrays representing a 3D map
-    # returns an array with the curve
+    '''
+    computes Fourier shell correlation between two numpy arrays representing a 3D map
+    
+    returns an array with the curve
+    '''
     #side = int(m1['voxel_width'][0]*rho1.shape[0])
     side = int(voxel_width * rho1.shape[0])
     df = 1.0/side
@@ -670,12 +654,35 @@
     qbin_labels -= 1
     F1 = np.fft.fftn(rho1)
     F2 = np.fft.fftn(rho2)
-    numerator = ndimage.sum(np.real(F1*np.conj(F2)), labels=qbin_labels,
-        index=np.arange(0,qbin_labels.max()+1))
-    term1 = ndimage.sum(np.abs(F1)**2, labels=qbin_labels,
-        index=np.arange(0,qbin_labels.max()+1))
-    term2 = ndimage.sum(np.abs(F2)**2, labels=qbin_labels,
-        index=np.arange(0,qbin_labels.max()+1))
+    numerator = ndimage.sum(
+            np.real(F1 * np.conj(F2)),
+            labels=qbin_labels,
+            index=np.arange(0, qbin_labels.max() + 1),
+        )
+        term1 = ndimage.sum(
+            np.abs(F1) ** 2,
+            labels=qbin_labels,
+            index=np.arange(0, qbin_labels.max() + 1),
+        )
+        term2 = ndimage.sum(
+            np.abs(F2) ** 2,
+            labels=qbin_labels,
+            index=np.arange(0, qbin_labels.max() + 1),
+        )numerator = ndimage.sum(
+            np.real(F1 * np.conj(F2)),
+            labels=qbin_labels,
+            index=np.arange(0, qbin_labels.max() + 1),
+        )
+        term1 = ndimage.sum(
+            np.abs(F1) ** 2,
+            labels=qbin_labels,
+            index=np.arange(0, qbin_labels.max() + 1),
+        )
+        term2 = ndimage.sum(
+            np.abs(F2) ** 2,
+            labels=qbin_labels,
+            index=np.arange(0, qbin_labels.max() + 1),
+        )
     denominator = (term1*term2)**0.5
     FSC = numerator/denominator                                                                                
     qidx = np.where(qbins<qx_max)
@@ -683,7 +690,7 @@
     return fsc
 
 def fsc_plot(fsc_curve, ax, label=''):
-    # plots an FSC curve with label on specified axes
+    'plots an FSC curve with label on the provided matplotlib axes'
     fsc = fsc_curve
     x = np.linspace(fsc[0,0],fsc[-1,0],1000)
     y = np.interp(x, fsc[:,0], fsc[:,1])
@@ -704,14 +711,24 @@
 
 
 def ifsc(fsc_curve, highres, lowres=10.) -> float:
-    # In the preliminary tests it is more sensitive than cross-correlation to the improvements
-    # masked maps have better scores as well
-
-    # computes integrated FSC as defined by Wang et al DOI: 10.7554/eLife.17219.001
-    # fsc_curve is a numpy array with 1/res (in Angstroms) in the first column and fsc values in the second column
-    # highres is the highest resolution to be used for integration, typically the gold-standard resolution of the map
-    # lowres is the lowest resolution, usually set to 10A
-    # "integrated" here means that all FSC values in the resolution ranged are summed up and then divided by their count
+    '''
+    Computes integrated FSC as defined by Wang et al DOI: 10.7554/eLife.17219.001
+    
+    "integrated" here means that all FSC values in the resolution ranged are summed up and then divided by their count
+    
+    Parameters
+    ----------
+    fsc_curve
+        is a numpy array with 1/res (in Angstroms) in the first column and fsc values in the second column
+    highres
+        is the highest resolution to be used for integration, typically the gold-standard resolution of the map
+    lowres
+        is the lowest resolution, usually set to 10A
+    
+    Notes
+    -----
+    * In the preliminary tests it is more sensitive than cross-correlation to the improvements;  masked maps have better scores as well
+    '''
     fsc_subrange = fsc_curve[ (fsc_curve[:,0] >= 1 / lowres) & (fsc_curve[:,0] <= 1 / highres) ]
     return fsc_subrange[:,1].sum() / len(fsc_subrange[:,1])
 
@@ -721,19 +738,7 @@
     # need to unpack
     out, = np.round(np.sum(rho_r * rho_m,axis=(1,2,3)) / np.sqrt(np.sum(np.square(rho_r),axis=(1,2,3)) * np.sum(np.square(rho_m),axis=(1,2,3))),4)
     return out
-=======
-            map_data_new = scipy.ndimage.gaussian_filter(map_ref["data"], blur)
-            map2mrc(
-                mode="w",
-                data=map_data_new,
-                file_path=os.getcwd()
-                + "/"
-                + os.path.basename(map_reference).split(".")[0]
-                + f"_{blur}."
-                + os.path.basename(map_reference).split(".")[1],
-                map_info=map_ref,
-            )
->>>>>>> 81254320
+
 
 
 def FSC(map_reference, map_dir, save_fig=False):
@@ -747,7 +752,6 @@
         maps = glob.glob(map_dir + "/*mrc")
     for map0 in maps:
         m2 = map2mrc(map0)
-<<<<<<< HEAD
         rho1 = m1['data']
         rho2 = m2['data']
         fsc = fsc_curve(rho1, rho2, m1['voxel_width'][0])
@@ -1109,70 +1113,7 @@
         plt.close(fig)
     # print info
     print(f'Outputs written to: {plot_folder}')
-=======
-        rho1 = m1["data"]
-        rho2 = m2["data"]
-        side = int(m1["voxel_width"][0] * rho1.shape[0])
-        df = 1.0 / side
-        n = rho1.shape[0]
-        qx_ = np.fft.fftfreq(n) * n * df
-        qx, qy, qz = np.meshgrid(qx_, qx_, qx_, indexing="ij")
-        qx_max = qx.max()
-        qr = np.sqrt(qx**2 + qy**2 + qz**2)
-        qmax = np.max(qr)
-        qstep = np.min(qr[qr > 0])
-        nbins = int(qmax / qstep)
-        qbins = np.linspace(0, nbins * qstep, nbins + 1)
-        # create an array labeling each voxel according to which qbin it belongs
-        qbin_labels = np.searchsorted(qbins, qr, "right")
-        qbin_labels -= 1
-        F1 = np.fft.fftn(rho1)
-        F2 = np.fft.fftn(rho2)
-        numerator = ndimage.sum(
-            np.real(F1 * np.conj(F2)),
-            labels=qbin_labels,
-            index=np.arange(0, qbin_labels.max() + 1),
-        )
-        term1 = ndimage.sum(
-            np.abs(F1) ** 2,
-            labels=qbin_labels,
-            index=np.arange(0, qbin_labels.max() + 1),
-        )
-        term2 = ndimage.sum(
-            np.abs(F2) ** 2,
-            labels=qbin_labels,
-            index=np.arange(0, qbin_labels.max() + 1),
-        )
-        denominator = (term1 * term2) ** 0.5
-        FSC = numerator / denominator
-        qidx = np.where(qbins < qx_max)
-        fsc = np.vstack((qbins[qidx], FSC[qidx])).T
-
-        x = np.linspace(fsc[0, 0], fsc[-1, 0], 1000)
-        y = np.interp(x, fsc[:, 0], fsc[:, 1])
-        idx = np.where(y >= 0.5)
-        resx = np.max(x[idx])
-        resn = float(1.0 / resx)
-        plt.plot(fsc[:, 0], fsc[:, 1])
-        # np.savetxt('./tmp_fsc.dat',fsc)
-        plt.plot([0, fsc[:, 0].max()], [0.5, 0.5], linestyle="--", color="lightgrey")
-        plt.xlim([0, fsc[:, 0].max() + 0.02])
-        plt.xlabel("1/resolution(Å)")
-        # plt.scatter([resx],[0.5],'r')
-        plt.text(resx, 0.51, f"{round(resn,2)} Å")
-        idx = np.where(y >= 0.143)
-        resx = np.max(x[idx])
-        resn = float(1.0 / resx)
-        plt.plot(
-            [0, fsc[:, 0].max()], [0.143, 0.143], linestyle="--", color="lightgrey"
-        )
-        plt.text(resx, 0.153, f"{round(resn,2)} Å")
-        plt.ylabel("FSC")
-    if save_fig:
-        plt.savefig("fsc.png")
-    return fsc
-
->>>>>>> 81254320
+
 
 def get_progress_bar(label, cc, n_steps):
     if cc:
