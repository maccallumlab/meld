--- conflicted
+++ resolved
@@ -145,13 +145,8 @@
             meldParticleSet.insert(r.particle2);
         }
 
-<<<<<<< HEAD
-
-        for(const auto& r : hyperbolicDistanceRestraints) {
-=======
         for (const auto &r : hyperbolicDistanceRestraints)
         {
->>>>>>> 7d00ace4
             meldParticleSet.insert(r.particle1);
             meldParticleSet.insert(r.particle2);
         }
@@ -265,7 +260,6 @@
     return gmmRestraints.size();
 }
 
-<<<<<<< HEAD
 int MeldForce::getNumGridPotentials() const {
     return gridPotentials.size();
 }
@@ -275,16 +269,9 @@
 }
 
 int MeldForce::getNumTotalRestraints() const {
-    return distanceRestraints.size() + hyperbolicDistanceRestraints.size() + torsions.size() +
+    return rdcRestraints.size() + distanceRestraints.size() + hyperbolicDistanceRestraints.size() + torsions.size() +
            distProfileRestraints.size() + torsProfileRestraints.size() + gmmRestraints.size() +
            gridPotentialRestraints.size();
-=======
-int MeldForce::getNumTotalRestraints() const
-{
-    return rdcRestraints.size() + distanceRestraints.size() + hyperbolicDistanceRestraints.size() +
-           torsions.size() + distProfileRestraints.size() + torsProfileRestraints.size() +
-           gmmRestraints.size();
->>>>>>> 7d00ace4
 }
 
 int MeldForce::getNumGroups() const
@@ -649,7 +636,6 @@
     collections.at(index) = CollectionInfo(oldIndices, n_active);
 }
 
-<<<<<<< HEAD
 void MeldForce::addGridPotential(
     std::vector<double> potential,
     float originx,
@@ -725,7 +711,8 @@
                             std::vector<double>& gridpos_x,
                             std::vector<double>& gridpos_y,
                             std::vector<double>& gridpos_z,
-                            int& globalIndex) const {
+                            int& globalIndex) const 
+{
     const GridPotentialRestraintInfo& rest = gridPotentialRestraints[index];
     atom = rest.particle;
     mu = rest.mu;
@@ -733,7 +720,7 @@
     gridpos_y = rest.gridpos_y;
     gridpos_z = rest.gridpos_z;
     globalIndex = rest.globalIndex;
-=======
+}
 ForceImpl *MeldForce::createImpl() const
 {
     return new MeldForceImpl(*this);
@@ -753,7 +740,6 @@
     quad_cut = rest.quad_cut;
     force_constant = rest.force_constant;
     globalIndex = rest.global_index;
->>>>>>> 7d00ace4
 }
 
 void MeldForce::getDistanceRestraintParams(int index, int &atom1, int &atom2, float &r1, float &r2, float &r3,
