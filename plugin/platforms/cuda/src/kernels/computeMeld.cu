--- conflicted
+++ resolved
@@ -1386,30 +1386,6 @@
             }
         }
     }
-<<<<<<< HEAD
-
-
-    // int threadIndex = blockIdx.x * blockDim.x + threadIdx.x;
-    // float energyAccum = 0.0;
-
-    // for (int restraintIndex=blockIdx.x*blockDim.x+threadIdx.x; restraintIndex<numDistRestraints; restraintIndex+=blockDim.x*gridDim.x) {
-    //     int globalIndex = globalIndices[restraintIndex];
-    //     if (globalActive[globalIndex]) {
-    //         int index1 = atomIndices[restraintIndex].x;
-    //         int index2 = atomIndices[restraintIndex].y;
-    //         energyAccum += globalEnergies[globalIndex];
-    //         float3 f = restForces[restraintIndex];
-
-    //         atomicAdd(&force[index1], static_cast<unsigned long long>((long long) (-f.x*0x100000000)));
-    //         atomicAdd(&force[index1  + PADDED_NUM_ATOMS], static_cast<unsigned long long>((long long) (-f.y*0x100000000)));
-    //         atomicAdd(&force[index1 + 2 * PADDED_NUM_ATOMS], static_cast<unsigned long long>((long long) (-f.z*0x100000000)));
-
-    //         atomicAdd(&force[index2], static_cast<unsigned long long>((long long) (f.x*0x100000000)));
-    //         atomicAdd(&force[index2  + PADDED_NUM_ATOMS], static_cast<unsigned long long>((long long) (f.y*0x100000000)));
-    //         atomicAdd(&force[index2 + 2 * PADDED_NUM_ATOMS], static_cast<unsigned long long>((long long) (f.z*0x100000000)));
-    //     }
-    // }
-    // energyBuffer[threadIndex] += energyAccum;
 }
 
 
@@ -1446,6 +1422,4 @@
     }
     energyBuffer[threadIndex] += energyAccum;
     float3 f = restForces[threadIndex];
-=======
->>>>>>> 7d00ace4
 }