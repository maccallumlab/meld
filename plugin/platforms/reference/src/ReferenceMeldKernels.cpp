--- conflicted
+++ resolved
@@ -642,7 +642,6 @@
     return total;
 }
 
-<<<<<<< HEAD
 int3 ReferenceCalcMeldForceKernel::calcNumGrids(const MeldForce &force)
 {
     int nx, ny, nz;
@@ -654,8 +653,6 @@
     return int3(nx,ny,nz);
 }
 
-void ReferenceCalcMeldForceKernel::setupDistanceRestraints(const MeldForce &force)
-=======
 void ReferenceCalcMeldForceKernel::setupRDCRestraints(const MeldForce& force)
 {
     int numAtoms = system.getNumParticles();
@@ -689,7 +686,6 @@
 }
 
 void ReferenceCalcMeldForceKernel::setupDistanceRestraints(const MeldForce& force)
->>>>>>> 7d00ace4
 {
     int numAtoms = system.getNumParticles();
     std::string restType = "distance restraint";
