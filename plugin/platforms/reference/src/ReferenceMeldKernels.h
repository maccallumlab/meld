#ifndef MELD_OPENMM_REFERENCEKERNELS_H_
#define MELD_OPENMM_REFERENCEKERNELS_H_

#include "MeldKernels.h"
#include "openmm/internal/ContextImpl.h"
#include "openmm/Platform.h"
#include "openmm/reference/RealVec.h"
#include <vector>
#include "MeldVecTypes.h"

namespace MeldPlugin {

class ReferenceCalcMeldForceKernel : public CalcMeldForceKernel {
public:
    ReferenceCalcMeldForceKernel(std::string name, const OpenMM::Platform& platform, const OpenMM::System& system);

    /**
     * Initialize the kernel.
     * 
     * @param system     the System this kernel will be applied to
     * @param force      the ExampleForce this kernel will be used for
     */
    void initialize(const OpenMM::System& system, const MeldForce& force);

    /**
     * Execute the kernel to calculate the forces and/or energy.
     *
     * @param context        the context in which to execute this kernel
     * @param includeForces  true if forces should be calculated
     * @param includeEnergy  true if the energy should be calculated
     * @return the potential energy due to the force
     */
    double execute(OpenMM::ContextImpl& context, bool includeForces, bool includeEnergy);

    /**
     * Copy changed parameters over to a context.
     *
     * @param context    the context to copy parameters to
     * @param force      the ExampleForce to copy the parameters from
     */
    void copyParametersToContext(OpenMM::ContextImpl& context, const MeldForce& force);

    void updateRDCGlobalParameters(OpenMM::ContextImpl& context);

private:
    int numRDCAlignments;
    int numRDCRestraints;
    int numDistRestraints;
    int numHyperbolicDistRestraints;
    int numTorsionRestraints;
    int numDistProfileRestraints;
    int numDistProfileRestParams;
    int numTorsProfileRestraints;
    int numTorsProfileRestParams;
    int numGMMRestraints;
    int numGridPotentials;
    int numGridPotentialRestraints;
    int numRestraints;
    int numGroups;
    int numCollections;
    float rdcScaleFactor;
    const OpenMM::System& system;
    /**
     * Arrays for RDC restraints.
     */
    std::vector<int> rdcRestAlignments;
    std::vector<float2> rdcRestParams1;
    std::vector<float3> rdcRestParams2;
    std::vector<int2> rdcRestAtomIndices;
    std::vector<int> rdcRestGlobalIndices;
    std::vector<float3> rdcRestForces;
    std::vector<float> rdcRestAlignmentComponents;
    std::vector<float> rdcRestDerivs;

    /**
     * Arrays for distance restraints
     *
     * Each array has size numDistRestraints
     */
    std::vector<float4> distanceRestRParams;
    std::vector<float> distanceRestKParams;
    std::vector<int2> distanceRestAtomIndices;
    std::vector<int> distanceRestGlobalIndices;
    std::vector<float3> distanceRestForces;

    /**
     * Arrays for hyperbolic distance restraints
     *
     * Each array has size numHyperbolicDistRestraints
     */
    std::vector<float4> hyperbolicDistanceRestRParams;
    std::vector<float4> hyperbolicDistanceRestParams;
    std::vector<int2> hyperbolicDistanceRestAtomIndices;
    std::vector<int> hyperbolicDistanceRestGlobalIndices;
    std::vector<float3> hyperbolicDistanceRestForces;

    /**
     * Arrays for torsion restraints
     *
     * Each array has size numTorsionRestraints
     */
    std::vector<float3> torsionRestParams;
    std::vector<int4> torsionRestAtomIndices;
    std::vector<int> torsionRestGlobalIndices;
    std::vector<float3> torsionRestForces;

    /**
     * Arrays for DistProfile restraints
     */
    std::vector<int2> distProfileRestAtomIndices;
    std::vector<float2> distProfileRestDistRanges;
    std::vector<int> distProfileRestNumBins;
    std::vector<int2> distProfileRestParamBounds;
    std::vector<float4> distProfileRestParams;
    std::vector<float> distProfileRestScaleFactor;
    std::vector<int> distProfileRestGlobalIndices;
    std::vector<float3> distProfileRestForces;

    /**
     * Arrays for TorsProfile restraints
     */
    std::vector<int4> torsProfileRestAtomIndices0;
    std::vector<int4> torsProfileRestAtomIndices1;
    std::vector<int> torsProfileRestNumBins;
    std::vector<int2> torsProfileRestParamBounds;
    std::vector<float4> torsProfileRestParams0;
    std::vector<float4> torsProfileRestParams1;
    std::vector<float4> torsProfileRestParams2;
    std::vector<float4> torsProfileRestParams3;
    std::vector<float> torsProfileRestScaleFactor;
    std::vector<int> torsProfileRestGlobalIndices;
    std::vector<float3> torsProfileRestForces;

    /**
     * Arrays for GMM restraints
     */
    std::vector<int4> gmmParams;
    std::vector<int2> gmmOffsets;
    std::vector<int> gmmAtomIndices;
    std::vector<float> gmmData;
    std::vector<float3> gmmForces;

    /**
     * Arrays for GridPotential
     * 
     */
    std::vector<float> gridPotentials;
    std::vector<float> gridPotentialgridx;
    std::vector<float> gridPotentialgridy;
    std::vector<float> gridPotentialgridz;
    std::vector<int> gridPotentialnxyz;   
    std::vector<int> gridPotentialRestAtomIndices;
    std::vector<int> gridPotentialRestGridPotentoalIndices;
    std::vector<float> gridPotentialRestWeights;
    std::vector<int> gridPotentialRestGlobalIndices;  
    std::vector<float3> gridPotentialRestForces;

    /**
     * Arrays for all restraints
     *
     * Each array has size numRestraints
     */
    std::vector<float> restraintEnergies;
    std::vector<bool> restraintActive;
    std::vector<int> groupRestraintIndices;

    /**
     * Arrays for all groups
     *
     * Each array has size numGroups
     */
    std::vector<float> groupEnergies;
    std::vector<bool> groupActive;
    std::vector<int2> groupBounds;
    std::vector<int> groupNumActive;
    std::vector<int> collectionGroupIndices;

    /**
     * Arrays for all collections
     *
     * Each array has size numCollections
     */
    std::vector<int2> collectionBounds;
    std::vector<int> collectionNumActive;
    std::vector<float> collectionEnergies;

    void setupRDCRestraints(const MeldForce& force);
    void setupDistanceRestraints(const MeldForce& force);
    void setupHyperbolicDistanceRestraints(const MeldForce& force);
    void setupTorsionRestraints(const MeldForce& force);
    void setupDistProfileRestraints(const MeldForce& force);
    void setupTorsProfileRestraints(const MeldForce& force);
    void setupGMMRestraints(const MeldForce& force);
    void setupGridPotentialRestraints(const MeldForce& force);
    void setupGroups(const MeldForce& force);
    void setupCollections(const MeldForce& force);
    int calcSizeGMMAtomIndices(const MeldForce& force);
    int calcSizeGMMData(const MeldForce& force);
<<<<<<< HEAD
    int3 calcNumGrids(const MeldForce& force);
=======

    static std::map<std::string, double>& extractEnergyParameterDerivatives(OpenMM::ContextImpl& context);
>>>>>>> 7d00ace4
};
}
#endif /*MELD_OPENMM_REFERENCEKERNELS_H*/<|MERGE_RESOLUTION|>--- conflicted
+++ resolved
@@ -196,12 +196,9 @@
     void setupCollections(const MeldForce& force);
     int calcSizeGMMAtomIndices(const MeldForce& force);
     int calcSizeGMMData(const MeldForce& force);
-<<<<<<< HEAD
     int3 calcNumGrids(const MeldForce& force);
-=======
 
     static std::map<std::string, double>& extractEnergyParameterDerivatives(OpenMM::ContextImpl& context);
->>>>>>> 7d00ace4
 };
 }
 #endif /*MELD_OPENMM_REFERENCEKERNELS_H*/