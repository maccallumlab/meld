--- conflicted
+++ resolved
@@ -13,6 +13,7 @@
 from meld.system import state
 from meld.system import options
 from meld.system import pdb_writer
+from meld.system import param_sampling
 
 import contextlib
 import os
@@ -21,12 +22,7 @@
 import netCDF4 as cdf  # type: ignore
 import numpy as np  # type: ignore
 import shutil
-<<<<<<< HEAD
-from meld.system import state
-from meld.system.param_sampling import ParameterState
-=======
 from typing import Sequence, Iterator, Optional
->>>>>>> f4b57e0e
 
 
 def _load_pickle(data):
@@ -97,7 +93,7 @@
 
     def __init__(
         self,
-        n_atoms: int,
+        state_template: interfaces.IState,
         n_replicas: int,
         pdb_writer: pdb_writer.PDBWriter,
         block_size: int = 100,
@@ -111,15 +107,9 @@
             pdb_writer: the object to handle writing pdb files
             block_size: size of netcdf blocks and frequency to do backups
         """
-
-<<<<<<< HEAD
-    def __init__(self, state_template, n_replicas, pdb_writer, block_size=100):
         self._n_atoms = state_template.positions.shape[0]
         self._n_discrete_parameters = state_template.parameters.discrete.shape[0]
         self._n_continuous_parameters = state_template.parameters.continuous.shape[0]
-=======
-        self._n_atoms = n_atoms
->>>>>>> f4b57e0e
         self._n_replicas = n_replicas
         self._block_size = block_size
         self._cdf_data_set = None
@@ -508,7 +498,7 @@
                 alphas[i],
                 energies[i],
                 box_vectors[i],
-                ParameterState(discrete_parameters[i], continuous_parameters[i]),
+                param_sampling.ParameterState(discrete_parameters[i], continuous_parameters[i]),
             )
             states.append(s)
         return states
