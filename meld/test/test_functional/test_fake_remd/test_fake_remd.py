#
# Copyright 2015 by Justin MacCallum, Alberto Perez, Ken Dill
# All rights reserved
#

from meld import comm
from meld import vault
from meld.remd import ladder
from meld.remd import adaptor
from meld.remd import leader
from meld.system import state
from meld.system import options
from meld.system import pdb_writer
from meld.system import temperature
from meld.test import helper

import unittest
import os
import subprocess
import numpy as np  # type: ignore
<<<<<<< HEAD
from meld.remd import ladder, adaptor, leader
from meld.system import state, RunOptions, ConstantTemperatureScaler
from meld.system.param_sampling import ParameterState
from meld import comm, vault, pdb_writer
from meld.test import helper
=======
>>>>>>> f4b57e0e


N_ATOMS = 500
N_DISCRETE = 10
N_CONTINUOUS = 5
N_REPLICAS = 4
N_STEPS = 100
BACKUP_FREQ = 100


def gen_state(index):
    pos = index * np.ones((N_ATOMS, 3))
    vel = index * np.ones((N_ATOMS, 3))
    alpha = 0.0
    energy = 0.0
    box_vectors = np.zeros(3)
    discrete = np.zeros(N_DISCRETE, dtype=np.int32)
    continuous = np.zeros(N_CONTINUOUS, dtype=np.float64)
    params = ParameterState(discrete, continuous)
    return state.SystemState(pos, vel, alpha, energy, box_vectors, params)


def setup_system():
    # create a store
    writer = pdb_writer.PDBWriter(
        range(N_ATOMS), ["CA"] * N_ATOMS, [1] * N_ATOMS, ["ALA"] * N_ATOMS
    )
    store = vault.DataStore(gen_state(0), N_REPLICAS, writer, block_size=BACKUP_FREQ)
    store.initialize(mode="w")

    # create and store the remd_runner
    l = ladder.NearestNeighborLadder(n_trials=100)
    policy = adaptor.AdaptationPolicy(1.0, 50, 100)
    a = adaptor.EqualAcceptanceAdaptor(n_replicas=N_REPLICAS, adaptation_policy=policy)
    remd_runner = leader.LeaderReplicaExchangeRunner(
        N_REPLICAS, max_steps=N_STEPS, ladder=l, adaptor=a
    )
    store.save_remd_runner(remd_runner)

    # create and store the communicator
    c = comm.MPICommunicator(N_ATOMS, N_REPLICAS)
    store.save_communicator(c)

    # create and store the fake system
    s = helper.FakeSystem()
<<<<<<< HEAD
    s.temperature_scaler = ConstantTemperatureScaler(300.0)
=======
    s.temperature_scaler = temperature.ConstantTemperatureScaler(300.0)
>>>>>>> f4b57e0e
    store.save_system(s)

    # create and store the options
    o = options.RunOptions()
    o.runner = "fake_runner"
    store.save_run_options(o)

    # create and save the initial states
    states = [gen_state(i) for i in range(N_REPLICAS)]
    store.save_states(states, 0)

    # save data_store
    store.save_data_store()


class FakeRemdTestCase(unittest.TestCase, helper.TempDirHelper):
    def setUp(self):
        self.setUpTempDir()
        setup_system()
        subprocess.check_call("mpirun -np 4 launch_remd", shell=True)

    def tearDown(self):
        self.tearDownTempDir()

    @unittest.skip("Problems with mpirun in tests.")
    def test_data_dir_should_be_present(self):
        self.assertTrue(os.path.exists("Data"))

    @unittest.skip("Problems with mpirun in tests.")
    def test_files_should_have_been_backed_up(self):
        self.assertTrue(os.path.exists("Data/Backup/system.dat"))

    @unittest.skip("Problems with mpirun in tests.")
    def test_should_have_correct_number_of_steps(self):
        s = vault.DataStore.load_data_store()
        s.initialize(mode="a")
        pos = s.load_positions(N_STEPS)

        self.assertEqual(pos.shape[0], N_REPLICAS)
        self.assertEqual(pos.shape[1], N_ATOMS)
        self.assertEqual(pos.shape[2], 3)<|MERGE_RESOLUTION|>--- conflicted
+++ resolved
@@ -12,20 +12,13 @@
 from meld.system import options
 from meld.system import pdb_writer
 from meld.system import temperature
+from meld.system import param_sampling
 from meld.test import helper
 
 import unittest
 import os
 import subprocess
 import numpy as np  # type: ignore
-<<<<<<< HEAD
-from meld.remd import ladder, adaptor, leader
-from meld.system import state, RunOptions, ConstantTemperatureScaler
-from meld.system.param_sampling import ParameterState
-from meld import comm, vault, pdb_writer
-from meld.test import helper
-=======
->>>>>>> f4b57e0e
 
 
 N_ATOMS = 500
@@ -44,7 +37,7 @@
     box_vectors = np.zeros(3)
     discrete = np.zeros(N_DISCRETE, dtype=np.int32)
     continuous = np.zeros(N_CONTINUOUS, dtype=np.float64)
-    params = ParameterState(discrete, continuous)
+    params = param_sampling.ParameterState(discrete, continuous)
     return state.SystemState(pos, vel, alpha, energy, box_vectors, params)
 
 
@@ -71,11 +64,7 @@
 
     # create and store the fake system
     s = helper.FakeSystem()
-<<<<<<< HEAD
-    s.temperature_scaler = ConstantTemperatureScaler(300.0)
-=======
     s.temperature_scaler = temperature.ConstantTemperatureScaler(300.0)
->>>>>>> f4b57e0e
     store.save_system(s)
 
     # create and store the options
