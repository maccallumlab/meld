--- conflicted
+++ resolved
@@ -21,31 +21,16 @@
         self.mdcrd_path = os.path.join(os.path.dirname(__file__), "system.mdcrd")
 
     def test_implicit_runner(self):
-<<<<<<< HEAD
-        p = system.ProteinMoleculeFromSequence("NALA ALA CALA")
-        b = system.SystemBuilder()
-        sys = b.build_system_from_molecules([p])
-        sys.temperature_scaler = system.ConstantTemperatureScaler(300.0)
-=======
         p = subsystem.SubSystemFromSequence("NALA ALA CALA")
         b = builder.SystemBuilder()
         sys = b.build_system([p])
         sys.temperature_scaler = temperature.ConstantTemperatureScaler(300.)
->>>>>>> f4b57e0e
 
         opt = options.RunOptions()
         opt.timesteps = 20
 
-<<<<<<< HEAD
-        runner = OpenMMRunner(sys, options, platform="Reference")
-        state = sys.get_state_template()
-
-        runner.prepare_for_timestep(state, 0.0, 1)
-        state = runner.minimize_then_run(state)
-        state = runner.run(state)
-=======
         runner = openmm_runner.OpenMMRunner(sys, opt, platform="Reference")
-        runner.prepare_for_timestep(0., 1)
+        runner.prepare_for_timestep(sys.get_state_template(), 0., 1)
 
         pos = sys._coordinates.copy()
         vel = np.zeros_like(pos)
@@ -56,38 +41,22 @@
 
         s = runner.minimize_then_run(s)
         s = runner.run(s)
->>>>>>> f4b57e0e
 
         assert s
 
     def test_implicit_runner_amap(self):
-<<<<<<< HEAD
-        p = system.ProteinMoleculeFromSequence("NALA ALA CALA")
-        b = system.SystemBuilder()
-        sys = b.build_system_from_molecules([p])
-        sys.temperature_scaler = system.ConstantTemperatureScaler(300.0)
-=======
         p = subsystem.SubSystemFromSequence("NALA ALA CALA")
         b = builder.SystemBuilder()
         sys = b.build_system([p])
         sys.temperature_scaler = temperature.ConstantTemperatureScaler(300.)
->>>>>>> f4b57e0e
 
         opt = options.RunOptions()
         opt.timesteps = 20
         opt.use_amap = True
         opt.amap_beta_bias = 10
 
-<<<<<<< HEAD
-        runner = OpenMMRunner(sys, options, platform="Reference")
-        state = sys.get_state_template()
-
-        runner.prepare_for_timestep(state, 0.0, 1)
-        state = runner.minimize_then_run(state)
-        state = runner.run(state)
-=======
         runner = openmm_runner.OpenMMRunner(sys, opt, platform="Reference")
-        runner.prepare_for_timestep(0., 1)
+        runner.prepare_for_timestep(sys.get_state_template(), 0., 1)
 
         pos = sys._coordinates.copy()
         vel = np.zeros_like(pos)
@@ -98,36 +67,21 @@
 
         s = runner.minimize_then_run(s)
         s = runner.run(s)
->>>>>>> f4b57e0e
 
         assert s
 
     def test_explicit_runner(self):
-<<<<<<< HEAD
-        # alanine dipeptide in TIP3P box
-        sys = system.builder.load_amber_system(self.top_path, self.mdcrd_path)
-        sys.temperature_scaler = system.ConstantTemperatureScaler(300.0)
-=======
         p = subsystem.SubSystemFromSequence("NALA ALA CALA")
         b = builder.SystemBuilder(explicit_solvent=True)
         sys = b.build_system([p])
         sys.temperature_scaler = temperature.ConstantTemperatureScaler(300.)
->>>>>>> f4b57e0e
 
         opt = options.RunOptions(solvation="explicit")
         opt.minimize_steps = 100
         opt.timesteps = 2
 
-<<<<<<< HEAD
-        runner = OpenMMRunner(sys, options, platform="Reference")
-        state = sys.get_state_template()
-
-        runner.prepare_for_timestep(state, 0.0, 1)
-        state = runner.minimize_then_run(state)
-        state = runner.run(state)
-=======
         runner = openmm_runner.OpenMMRunner(sys, opt, platform="Reference")
-        runner.prepare_for_timestep(0., 1)
+        runner.prepare_for_timestep(sys.get_state_template(), 0., 1)
 
         pos = sys._coordinates.copy()
         vel = np.zeros_like(pos)
@@ -138,29 +92,10 @@
 
         s = runner.minimize_then_run(s)
         s = runner.run(s)
->>>>>>> f4b57e0e
 
         assert s
 
     def test_explicit_runner_scaler(self):
-<<<<<<< HEAD
-        # alanine dipeptide in TIP3P box
-        sys = system.builder.load_amber_system(self.top_path, self.mdcrd_path)
-        sys.temperature_scaler = system.ConstantTemperatureScaler(300.0)
-        rest2_scaler = system.GeometricTemperatureScaler(0, 1, 300.0, 350.0)
-
-        options = system.RunOptions(solvation="explicit")
-        options.rest2_scaler = system.REST2Scaler(300.0, rest2_scaler)
-        options.timesteps = 20
-        options.use_rest2 = True
-
-        runner = OpenMMRunner(sys, options, platform="Reference")
-        state = sys.get_state_template()
-
-        runner.prepare_for_timestep(state, 0.0, 1)
-        state = runner.minimize_then_run(state)
-        state = runner.run(state)
-=======
         p = subsystem.SubSystemFromSequence("NALA ALA CALA")
         b = builder.SystemBuilder(explicit_solvent=True)
         sys = b.build_system([p])
@@ -174,7 +109,7 @@
         opt.use_rest2 = True
 
         runner = openmm_runner.OpenMMRunner(sys, opt, platform="Reference")
-        runner.prepare_for_timestep(0., 1)
+        runner.prepare_for_timestep(sys.get_state_template(), 0., 1)
 
         pos = sys._coordinates.copy()
         vel = np.zeros_like(pos)
@@ -185,6 +120,5 @@
 
         s = runner.minimize_then_run(s)
         s = runner.run(s)
->>>>>>> f4b57e0e
 
         assert s