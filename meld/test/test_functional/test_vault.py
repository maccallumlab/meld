#!/usr/bin/env python

#
# Copyright 2015 by Justin MacCallum, Alberto Perez, Ken Dill
# All rights reserved
#

import numpy as np  # type: ignore
import unittest
import os
from meld import vault, comm
<<<<<<< HEAD
from meld.system.state import SystemState
from meld.system.param_sampling import ParameterState
=======
from meld.system import pdb_writer
>>>>>>> f4b57e0e
from meld.remd import leader, ladder, adaptor
from meld.system.options import RunOptions
from meld.system.state import SystemState
from meld.test.helper import TempDirHelper
from meld.util import in_temp_dir


class DataStorePickleTestCase(unittest.TestCase):
    """
    Test that we can read and write the items in the Data directory.
    """

    def setUp(self):
        self.N_ATOMS = 500
        self.N_REPLICAS = 4
        self.N_DISCRETE = 10
        self.N_CONTINUOUS = 5
        self.state_template = SystemState(
            np.zeros((self.N_ATOMS, 3)),
            np.zeros((self.N_ATOMS, 3)),
            0.0,
            0.0,
            np.zeros(3),
            ParameterState(
                np.zeros(self.N_DISCRETE, dtype=np.int32),
                np.zeros(self.N_CONTINUOUS, dtype=np.float64),
            ),
        )

    def test_init_mode_w_creates_directories(self):
        "calling initialize should create the Data and Data/Backup directories"
        with in_temp_dir():
            # dummy pdb writer; can't use a mock because they can't be pickled
            pdb_writer = object()
            store = vault.DataStore(self.state_template, self.N_REPLICAS, pdb_writer)
            store.initialize(mode="w")

            self.assertTrue(os.path.exists("Data"), "Data directory does not created")
            self.assertTrue(
                os.path.exists("Data/Backup"), "Backup directory not created"
            )

    def test_init_mode_w_creates_results(self):
        "calling initialize should create the results.h5 file"
        with in_temp_dir():
            # dummy pdb writer; can't use a mock because they can't be pickled
            pdb_writer = object()
            store = vault.DataStore(self.state_template, self.N_REPLICAS, pdb_writer)
            store.initialize(mode="w")

            self.assertTrue(
                os.path.exists("Data/Blocks/block_000000.nc"),
                "results_000000.nc not created",
            )

    def test_init_mode_w_raises_when_dirs_exist(self):
        "calling initialize should raise RuntimeError when Data directories exist"
        with in_temp_dir():
            os.mkdir("Data")
            os.mkdir("Data/Backup")
            # dummy pdb writer; can't use a mock because they can't be pickled
            pdb_writer = object()
            store = vault.DataStore(self.state_template, self.N_REPLICAS, pdb_writer)

            with self.assertRaises(RuntimeError):
                store.initialize(mode="w")

    def test_save_and_load_data_store(self):
        "should be able to save and then reload the DataStore"
        with in_temp_dir():
            # dummy pdb writer; can't use a mock because they can't be pickled
            pdb_writer = object()
            store = vault.DataStore(self.state_template, self.N_REPLICAS, pdb_writer)
            store.initialize(mode="w")

            store.save_data_store()
            store2 = vault.DataStore.load_data_store()

            self.assertEqual(store.n_atoms, store2.n_atoms)
            self.assertEqual(store.n_replicas, store2.n_replicas)
            self.assertIsNone(store2._cdf_data_set)
            self.assertTrue(os.path.exists("Data/data_store.dat"))

    def test_save_and_load_communicator(self):
        "should be able to save and reload the communicator"
        with in_temp_dir():
            # dummy pdb writer; can't use a mock because they can't be pickled
            pdb_writer = object()
            store = vault.DataStore(self.state_template, self.N_REPLICAS, pdb_writer)
            store.initialize(mode="w")
            c = comm.MPICommunicator(self.N_ATOMS, self.N_REPLICAS)
            # set _mpi_comm to something
            # this should not be saved
            c._mpi_comm = "foo"

            store.save_communicator(c)
            c2 = store.load_communicator()

            self.assertEqual(c.n_atoms, c2.n_atoms)
            self.assertEqual(c.n_replicas, c2.n_replicas)
            self.assertTrue(os.path.exists("Data/communicator.dat"))

    def test_save_and_load_remd_runner(self):
        "should be able to save and reload an remd runner"
        with in_temp_dir():
            # dummy pdb writer; can't use a mock because they can't be pickled
            pdb_writer = object()
            store = vault.DataStore(self.state_template, self.N_REPLICAS, pdb_writer)
            store.initialize(mode="w")
            l = ladder.NearestNeighborLadder(n_trials=100)
            policy = adaptor.AdaptationPolicy(1.0, 50, 100)
            a = adaptor.EqualAcceptanceAdaptor(
                n_replicas=self.N_REPLICAS, adaptation_policy=policy
            )
            runner = leader.LeaderReplicaExchangeRunner(
                self.N_REPLICAS, max_steps=100, ladder=l, adaptor=a
            )

            store.save_remd_runner(runner)
            runner2 = store.load_remd_runner()

            self.assertEqual(runner.n_replicas, runner2.n_replicas)
            self.assertTrue(os.path.exists("Data/remd_runner.dat"))

    def test_save_and_load_system(self):
        "should be able to save and load a System"
        with in_temp_dir():
            # dummy pdb writer; can't use a mock because they can't be pickled
            pdb_writer = object()
            store = vault.DataStore(self.state_template, self.N_REPLICAS, pdb_writer)
            store.initialize(mode="w")
            fake_system = object()

            store.save_system(fake_system)
            store.load_system()

            self.assertTrue(os.path.exists("Data/system.dat"))

    def test_save_and_load_run_options(self):
        "should be able to save and load run options"
        with in_temp_dir():
            # dummy pdb writer; can't use a mock because they can't be pickled
            pdb_writer = object()
            store = vault.DataStore(self.state_template, self.N_REPLICAS, pdb_writer)
            store.initialize(mode="w")
            fake_run_options = RunOptions()

            store.save_run_options(fake_run_options)
            store.load_run_options()

            self.assertTrue(os.path.exists("Data/run_options.dat"))


class DataStoreHD5TestCase(unittest.TestCase, TempDirHelper):
    """
    Test that we can read and write the data that goes in the hd5 file.
    """

    def setUp(self):
        self.setUpTempDir()

        # setup data store
        self.N_ATOMS = 500
        self.N_REPLICAS = 16
        self.N_DISCRETE = 10
        self.N_CONTINUOUS = 5
        self.state_template = SystemState(
            np.zeros((self.N_ATOMS, 3)),
            np.zeros((self.N_ATOMS, 3)),
            0.0,
            0.0,
            np.zeros(3),
            ParameterState(
                np.zeros(self.N_DISCRETE, dtype=np.int32),
                np.zeros(self.N_CONTINUOUS, dtype=np.float64),
            ),
        )

        # dummy pdb writer; can't use a mock because they can't be pickled
        pdb_writer = object()
        self.store = vault.DataStore(
            self.state_template, self.N_REPLICAS, pdb_writer, block_size=10
        )
        self.store.initialize(mode="w")

    def tearDown(self):
        self.tearDownTempDir()

    def test_should_raise_stage_is_reduces(self):
        "should raise if we try to write to a previous stage"
        test_pos = np.zeros((self.N_REPLICAS, self.N_ATOMS, 3))
        self.store.save_positions(test_pos, 0)
        self.store.save_positions(test_pos, 1)

        with self.assertRaises(RuntimeError):
            self.store.save_positions(test_pos, 0)

    def test_should_create_second_block(self):
        "should create a second block once the first one fills up"
        test_pos = np.zeros((self.N_REPLICAS, self.N_ATOMS, 3))
        for i in range(11):
            self.store.save_positions(test_pos, i)

        self.assertTrue(os.path.exists("Data/Blocks/block_000000.nc"))
        self.assertTrue(os.path.exists("Data/Blocks/block_000001.nc"))

    def test_can_save_and_load_positions(self):
        "should be able to save and load positions"
        test_pos = np.zeros((self.N_REPLICAS, self.N_ATOMS, 3))
        for i in range(self.N_REPLICAS):
            test_pos[i, :, :] = i

        STAGE = 0
        self.store.save_positions(test_pos, STAGE)
        self.store.save_data_store()
        self.store.close()
        store2 = vault.DataStore.load_data_store()
        store2.initialize(mode="a")
        test_pos2 = store2.load_positions(STAGE)

        np.testing.assert_equal(test_pos, test_pos2)

    def test_can_save_and_load_velocities(self):
        "should be able to save and load velocities"
        test_vel = np.zeros((self.N_REPLICAS, self.N_ATOMS, 3))
        for i in range(self.N_REPLICAS):
            test_vel[i, :, :] = i

        STAGE = 0
        self.store.save_velocities(test_vel, STAGE)
        self.store.save_data_store()
        self.store.close()
        store2 = vault.DataStore.load_data_store()
        store2.initialize(mode="a")
        test_vel2 = store2.load_velocities(STAGE)

        np.testing.assert_equal(test_vel, test_vel2)

    def test_can_save_and_load_alphas(self):
        "should be able to save and load lambdas"
        test_lambdas = np.zeros(self.N_REPLICAS)
        for i in range(self.N_REPLICAS):
            test_lambdas[i] = i / (self.N_REPLICAS - 1)

        STAGE = 0
        self.store.save_alphas(test_lambdas, STAGE)
        self.store.save_data_store()
        self.store.close()
        store2 = vault.DataStore.load_data_store()
        store2.initialize(mode="a")
        test_lambdas2 = store2.load_alphas(STAGE)

        np.testing.assert_equal(test_lambdas, test_lambdas2)

    def test_can_save_and_load_energies(self):
        "should be able to save and load energies"
        test_energies = np.zeros(self.N_REPLICAS)
        for i in range(self.N_REPLICAS):
            test_energies[i] = i

        STAGE = 0
        self.store.save_energies(test_energies, STAGE)
        self.store.save_data_store()
        self.store.close()
        store2 = vault.DataStore.load_data_store()
        store2.initialize(mode="a")
        test_energies2 = store2.load_energies(STAGE)

        np.testing.assert_equal(test_energies, test_energies2)

    def test_can_save_and_load_states(self):
        "should be able to save and load states"

        def gen_state(index, n_atoms):
            pos = index * np.ones((n_atoms, 3))
            vel = index * np.ones((n_atoms, 3))
            energy = index
            lam = index / 100.0
<<<<<<< HEAD
            discrete = np.zeros(self.N_DISCRETE, dtype=np.int32)
            continuous = np.zeros(self.N_CONTINUOUS, dtype=np.float64)
            params = ParameterState(discrete, continuous)
            return system.SystemState(pos, vel, lam, energy, np.zeros(3), params)
=======
            return SystemState(pos, vel, lam, energy, np.zeros(3))
>>>>>>> f4b57e0e

        states = [gen_state(i, self.N_ATOMS) for i in range(self.N_REPLICAS)]
        STAGE = 0

        self.store.save_states(states, STAGE)
        self.store.save_data_store()
        self.store.close()
        store2 = vault.DataStore.load_data_store()
        store2.initialize(mode="a")
        states2 = store2.load_states(STAGE)

        np.testing.assert_equal(states[-1].positions, states2[-1].positions)

    def test_can_save_and_load_two_states(self):
        "should be able to save and load states"

        def gen_state(index, n_atoms):
            pos = index * np.ones((n_atoms, 3))
            vel = index * np.ones((n_atoms, 3))
            energy = index
            lam = index / 100.0
<<<<<<< HEAD
            discrete = np.zeros(self.N_DISCRETE, dtype=np.int32)
            continuous = np.zeros(self.N_CONTINUOUS, dtype=np.float64)
            params = ParameterState(discrete, continuous)
            return system.SystemState(pos, vel, lam, energy, np.zeros(3), params)
=======
            return SystemState(pos, vel, lam, energy, np.zeros(3))
>>>>>>> f4b57e0e

        states = [gen_state(i, self.N_ATOMS) for i in range(self.N_REPLICAS)]
        STAGE = 0

        self.store.save_states(states, STAGE)
        self.store.save_states(states, STAGE + 1)
        self.store.save_data_store()
        self.store.close()
        store2 = vault.DataStore.load_data_store()
        store2.initialize(mode="a")
        states2 = store2.load_states(STAGE)

        np.testing.assert_equal(states[-1].positions, states2[-1].positions)

    def test_can_save_and_load_permutation_vector(self):
        "should be able to save and load permutation vector"
        test_vec = np.array(range(self.N_REPLICAS))
        STAGE = 0

        self.store.save_permutation_vector(test_vec, STAGE)
        self.store.save_data_store()
        self.store.close()
        store2 = vault.DataStore.load_data_store()
        store2.initialize(mode="a")
        test_vec2 = store2.load_permutation_vector(STAGE)

        np.testing.assert_equal(test_vec, test_vec2)


class DataStoreBackupTestCase(unittest.TestCase, TempDirHelper):
    """
    Test that backup files are created/copied correctly.
    """

    def setUp(self):
        self.setUpTempDir()

        self.N_ATOMS = 500
        self.N_REPLICAS = 16
        self.N_DISCRETE = 10
        self.N_CONTINUOUS = 5
        self.state_template = SystemState(
            np.zeros((self.N_ATOMS, 3)),
            np.zeros((self.N_ATOMS, 3)),
            0.0,
            0.0,
            np.zeros(3),
            ParameterState(
                np.zeros(self.N_DISCRETE, dtype=np.int32),
                np.zeros(self.N_CONTINUOUS, dtype=np.float64),
            ),
        )

        # setup objects to save to disk
        c = comm.MPICommunicator(self.N_ATOMS, self.N_REPLICAS)

        l = ladder.NearestNeighborLadder(n_trials=100)
        policy = adaptor.AdaptationPolicy(1.0, 50, 100)
        a = adaptor.EqualAcceptanceAdaptor(
            n_replicas=self.N_REPLICAS, adaptation_policy=policy
        )

        # make some states
        def gen_state(index, n_atoms):
            pos = index * np.ones((n_atoms, 3))
            vel = index * np.ones((n_atoms, 3))
            energy = index
            lam = index / 100.0
<<<<<<< HEAD
            discrete = np.zeros(self.N_DISCRETE, dtype=np.int32)
            continuous = np.zeros(self.N_CONTINUOUS, dtype=np.float64)
            params = ParameterState(discrete, continuous)
            return system.SystemState(pos, vel, lam, energy, np.zeros(3), params)
=======
            return SystemState(pos, vel, lam, energy, np.zeros(3))
>>>>>>> f4b57e0e

        states = [gen_state(i, self.N_ATOMS) for i in range(self.N_REPLICAS)]
        runner = leader.LeaderReplicaExchangeRunner(
            self.N_REPLICAS, max_steps=100, ladder=l, adaptor=a
        )

        # dummy pdb writer; can't use a mock because they can't be pickled
        pdb_writer = object()
        self.store = vault.DataStore(self.state_template, self.N_REPLICAS, pdb_writer)
        self.store.initialize(mode="w")

        # save some stuff
        self.store.save_data_store()
        self.store.save_communicator(c)
        self.store.save_remd_runner(runner)
        self.store.save_states(states, stage=0)

    def tearDown(self):
        self.tearDownTempDir()

    def test_backup_copies_comm(self):
        "communicator.dat should be backed up"
        self.store.backup(stage=0)

        self.assertTrue(os.path.exists("Data/Backup/communicator.dat"))

    def test_backup_copies_store(self):
        "data_store.dat should be backed up"
        self.store.backup(stage=0)

        self.assertTrue(os.path.exists("Data/Backup/data_store.dat"))

    def test_backup_copies_remd_runner(self):
        "remd_runner.dat should be backed up"
        self.store.backup(stage=0)

        self.assertTrue(os.path.exists("Data/Backup/remd_runner.dat"))


class TestReadOnlyMode(unittest.TestCase, TempDirHelper):
    def setUp(self):
        self.setUpTempDir()

        self.N_ATOMS = 500
        self.N_REPLICAS = 16
        self.N_DISCRETE = 10
        self.N_CONTINUOUS = 5
        self.state_template = SystemState(
            np.zeros((self.N_ATOMS, 3)),
            np.zeros((self.N_ATOMS, 3)),
            0.0,
            0.0,
            np.zeros(3),
            ParameterState(
                np.zeros(self.N_DISCRETE, dtype=np.int32),
                np.zeros(self.N_CONTINUOUS, dtype=np.float64),
            ),
        )

        # setup objects to save to disk
        c = comm.MPICommunicator(self.N_ATOMS, self.N_REPLICAS)

        l = ladder.NearestNeighborLadder(n_trials=100)
        policy = adaptor.AdaptationPolicy(1.0, 50, 100)
        a = adaptor.EqualAcceptanceAdaptor(
            n_replicas=self.N_REPLICAS, adaptation_policy=policy
        )

        # make some states
        def gen_state(index, n_atoms):
            pos = index * np.ones((n_atoms, 3))
            vel = index * np.ones((n_atoms, 3))
            energy = index
            lam = index / 100.0
<<<<<<< HEAD
            discrete = np.zeros(self.N_DISCRETE, dtype=np.int32)
            continuous = np.zeros(self.N_CONTINUOUS, dtype=np.float64)
            params = ParameterState(discrete, continuous)
            return system.SystemState(pos, vel, lam, energy, np.zeros(3), params)
=======
            return SystemState(pos, vel, lam, energy, np.zeros(3))
>>>>>>> f4b57e0e

        runner = leader.LeaderReplicaExchangeRunner(
            self.N_REPLICAS, max_steps=100, ladder=l, adaptor=a
        )

        self.pdb_writer = object()
        store = vault.DataStore(
            self.state_template, self.N_REPLICAS, self.pdb_writer, block_size=10
        )
        store.initialize(mode="w")

        # save some stuff
        store.save_communicator(c)
        store.save_remd_runner(runner)
        store.save_system(object())

        for index in range(100):
            states = [gen_state(index, self.N_ATOMS) for i in range(self.N_REPLICAS)]
            store.save_states(states, stage=index)
        store.close()
        store.save_data_store()

        self.store = vault.DataStore.load_data_store()
        self.store.initialize(mode="r")

    def tearDown(self):
        self.tearDownTempDir()

    def test_saving_comm_should_raise(self):
        with self.assertRaises(RuntimeError):
            self.store.save_communicator(object())

    def test_saving_remd_runner_should_raise(self):
        with self.assertRaises(RuntimeError):
            self.store.save_remd_runner(object())

    def test_saving_system_should_raise(self):
        with self.assertRaises(RuntimeError):
            self.store.save_system(object())

    def test_should_load_correct_states(self):
        for i in range(90):
            states = self.store.load_states(stage=i)
            self.assertAlmostEqual(states[0].positions[0, 0], i)

    def test_load_all_positions_should_give_the_correct_positions(self):
        positions = self.store.load_all_positions()
        self.assertEqual(positions.shape[0], self.N_REPLICAS)
        self.assertEqual(positions.shape[1], self.N_ATOMS)
        self.assertEqual(positions.shape[2], 3)
        self.assertEqual(positions.shape[3], 90)
        for i in range(90):
            self.assertAlmostEqual(positions[0, 0, 0, i], i)


class TestPDBWriter(unittest.TestCase):
    def setUp(self):
        self.atom_numbers = [1000, 1001]
        self.atom_names = ["ABCD", "A2"]
        self.residue_numbers = [999, 1000]
        self.residue_names = ["XYZ", "R2"]
        self.coords = np.zeros((2, 3))
        self.coords[0, :] = 1.0
        self.coords[1, :] = 2.0
        self.writer = pdb_writer.PDBWriter(
            self.atom_numbers, self.atom_names, self.residue_numbers, self.residue_names
        )

    def test_should_raise_with_wrong_number_of_atom_names(self):
        with self.assertRaises(AssertionError):
            pdb_writer.PDBWriter(
                self.atom_numbers, ["CA"], self.residue_numbers, self.residue_names
            )

    def test_should_raise_with_wrong_number_of_residue_numbers(self):
        with self.assertRaises(AssertionError):
            pdb_writer.PDBWriter(self.atom_numbers, self.atom_names, [1], self.residue_names)

    def test_should_raise_with_wrong_number_of_residue_names(self):
        with self.assertRaises(AssertionError):
            pdb_writer.PDBWriter(self.atom_numbers, self.atom_names, self.residue_numbers, ["R1"])

    def test_should_raise_with_bad_coordinate_size(self):
        with self.assertRaises(AssertionError):
            self.writer.get_pdb_string(np.zeros((3, 3)), 1)

    def test_output_should_have_six_lines(self):
        result = self.writer.get_pdb_string(self.coords, 1)
        lines = result.splitlines()

        self.assertEqual(len(lines), 6)

    def test_header_should_have_correct_stage(self):
        result = self.writer.get_pdb_string(self.coords, 1)
        lines = result.splitlines()

        self.assertIn("REMARK", lines[0])
        self.assertIn("stage 1", lines[0])

    def test_atom_line_should_have_correct_format(self):
        result = self.writer.get_pdb_string(self.coords, 1)
        lines = result.splitlines()

        result = lines[1]
        expected_result = "ATOM   1000 ABCD XYZ   999       1.000   1.000   1.000"
        self.assertEqual(result, expected_result)

    def test_other_atom_line_should_have_correct_format(self):
        result = self.writer.get_pdb_string(self.coords, 1)
        lines = result.splitlines()

        result = lines[2]
        expected_result = "ATOM   1001  A2   R2  1000       2.000   2.000   2.000"
        self.assertEqual(result, expected_result)


def main():
    unittest.main()


if __name__ == "__main__":
    main()<|MERGE_RESOLUTION|>--- conflicted
+++ resolved
@@ -8,16 +8,15 @@
 import numpy as np  # type: ignore
 import unittest
 import os
-from meld import vault, comm
-<<<<<<< HEAD
-from meld.system.state import SystemState
-from meld.system.param_sampling import ParameterState
-=======
+from meld import vault
+from meld import comm
+from meld.system import options
+from meld.system import state
 from meld.system import pdb_writer
->>>>>>> f4b57e0e
-from meld.remd import leader, ladder, adaptor
-from meld.system.options import RunOptions
-from meld.system.state import SystemState
+from meld.system import param_sampling
+from meld.remd import leader
+from meld.remd import ladder
+from meld.remd import adaptor
 from meld.test.helper import TempDirHelper
 from meld.util import in_temp_dir
 
@@ -32,13 +31,13 @@
         self.N_REPLICAS = 4
         self.N_DISCRETE = 10
         self.N_CONTINUOUS = 5
-        self.state_template = SystemState(
+        self.state_template = state.SystemState(
             np.zeros((self.N_ATOMS, 3)),
             np.zeros((self.N_ATOMS, 3)),
             0.0,
             0.0,
             np.zeros(3),
-            ParameterState(
+            param_sampling.ParameterState(
                 np.zeros(self.N_DISCRETE, dtype=np.int32),
                 np.zeros(self.N_CONTINUOUS, dtype=np.float64),
             ),
@@ -160,7 +159,7 @@
             pdb_writer = object()
             store = vault.DataStore(self.state_template, self.N_REPLICAS, pdb_writer)
             store.initialize(mode="w")
-            fake_run_options = RunOptions()
+            fake_run_options = options.RunOptions()
 
             store.save_run_options(fake_run_options)
             store.load_run_options()
@@ -181,13 +180,13 @@
         self.N_REPLICAS = 16
         self.N_DISCRETE = 10
         self.N_CONTINUOUS = 5
-        self.state_template = SystemState(
+        self.state_template = state.SystemState(
             np.zeros((self.N_ATOMS, 3)),
             np.zeros((self.N_ATOMS, 3)),
             0.0,
             0.0,
             np.zeros(3),
-            ParameterState(
+            param_sampling.ParameterState(
                 np.zeros(self.N_DISCRETE, dtype=np.int32),
                 np.zeros(self.N_CONTINUOUS, dtype=np.float64),
             ),
@@ -293,14 +292,10 @@
             vel = index * np.ones((n_atoms, 3))
             energy = index
             lam = index / 100.0
-<<<<<<< HEAD
             discrete = np.zeros(self.N_DISCRETE, dtype=np.int32)
             continuous = np.zeros(self.N_CONTINUOUS, dtype=np.float64)
-            params = ParameterState(discrete, continuous)
-            return system.SystemState(pos, vel, lam, energy, np.zeros(3), params)
-=======
-            return SystemState(pos, vel, lam, energy, np.zeros(3))
->>>>>>> f4b57e0e
+            params = param_sampling.ParameterState(discrete, continuous)
+            return state.SystemState(pos, vel, lam, energy, np.zeros(3), params)
 
         states = [gen_state(i, self.N_ATOMS) for i in range(self.N_REPLICAS)]
         STAGE = 0
@@ -322,14 +317,10 @@
             vel = index * np.ones((n_atoms, 3))
             energy = index
             lam = index / 100.0
-<<<<<<< HEAD
             discrete = np.zeros(self.N_DISCRETE, dtype=np.int32)
             continuous = np.zeros(self.N_CONTINUOUS, dtype=np.float64)
-            params = ParameterState(discrete, continuous)
-            return system.SystemState(pos, vel, lam, energy, np.zeros(3), params)
-=======
-            return SystemState(pos, vel, lam, energy, np.zeros(3))
->>>>>>> f4b57e0e
+            params = param_sampling.ParameterState(discrete, continuous)
+            return state.SystemState(pos, vel, lam, energy, np.zeros(3), params)
 
         states = [gen_state(i, self.N_ATOMS) for i in range(self.N_REPLICAS)]
         STAGE = 0
@@ -371,13 +362,13 @@
         self.N_REPLICAS = 16
         self.N_DISCRETE = 10
         self.N_CONTINUOUS = 5
-        self.state_template = SystemState(
+        self.state_template = state.SystemState(
             np.zeros((self.N_ATOMS, 3)),
             np.zeros((self.N_ATOMS, 3)),
             0.0,
             0.0,
             np.zeros(3),
-            ParameterState(
+            param_sampling.ParameterState(
                 np.zeros(self.N_DISCRETE, dtype=np.int32),
                 np.zeros(self.N_CONTINUOUS, dtype=np.float64),
             ),
@@ -398,14 +389,10 @@
             vel = index * np.ones((n_atoms, 3))
             energy = index
             lam = index / 100.0
-<<<<<<< HEAD
             discrete = np.zeros(self.N_DISCRETE, dtype=np.int32)
             continuous = np.zeros(self.N_CONTINUOUS, dtype=np.float64)
-            params = ParameterState(discrete, continuous)
-            return system.SystemState(pos, vel, lam, energy, np.zeros(3), params)
-=======
-            return SystemState(pos, vel, lam, energy, np.zeros(3))
->>>>>>> f4b57e0e
+            params = param_sampling.ParameterState(discrete, continuous)
+            return state.SystemState(pos, vel, lam, energy, np.zeros(3), params)
 
         states = [gen_state(i, self.N_ATOMS) for i in range(self.N_REPLICAS)]
         runner = leader.LeaderReplicaExchangeRunner(
@@ -453,13 +440,13 @@
         self.N_REPLICAS = 16
         self.N_DISCRETE = 10
         self.N_CONTINUOUS = 5
-        self.state_template = SystemState(
+        self.state_template = state.SystemState(
             np.zeros((self.N_ATOMS, 3)),
             np.zeros((self.N_ATOMS, 3)),
             0.0,
             0.0,
             np.zeros(3),
-            ParameterState(
+            param_sampling.ParameterState(
                 np.zeros(self.N_DISCRETE, dtype=np.int32),
                 np.zeros(self.N_CONTINUOUS, dtype=np.float64),
             ),
@@ -480,14 +467,10 @@
             vel = index * np.ones((n_atoms, 3))
             energy = index
             lam = index / 100.0
-<<<<<<< HEAD
             discrete = np.zeros(self.N_DISCRETE, dtype=np.int32)
             continuous = np.zeros(self.N_CONTINUOUS, dtype=np.float64)
-            params = ParameterState(discrete, continuous)
-            return system.SystemState(pos, vel, lam, energy, np.zeros(3), params)
-=======
-            return SystemState(pos, vel, lam, energy, np.zeros(3))
->>>>>>> f4b57e0e
+            params = param_sampling.ParameterState(discrete, continuous)
+            return state.SystemState(pos, vel, lam, energy, np.zeros(3), params)
 
         runner = leader.LeaderReplicaExchangeRunner(
             self.N_REPLICAS, max_steps=100, ladder=l, adaptor=a
