--- conflicted
+++ resolved
@@ -5,17 +5,10 @@
 
 import unittest
 
-<<<<<<< HEAD
-import openmm  #type: ignore
-from unittest import mock  #type: ignore
-from unittest.mock import ANY  #type: ignore
-import numpy as np  #type: ignore
-=======
 from meld.system import subsystem
 from meld.system import builder
 from meld.system import options
 from meld.runner.transform import cmap
->>>>>>> f4b57e0e
 
 from simtk import openmm  # type: ignore
 from unittest import mock  # type: ignore
@@ -63,7 +56,7 @@
             opt.amap_beta_bias = 7.0
             adder = cmap.CMAPTransformer(opt, self.system.top_string)
 
-            adder.add_interactions(self.mock_openmm_system, mock.Mock())
+            adder.add_interactions(mock.Mock(), self.mock_openmm_system, mock.Mock())
 
             self.assertEqual(self.MockCMAP.call_count, 1)
             self.assertEqual(self.mock_cmap.addMap.call_count, 4)
@@ -86,7 +79,7 @@
         opt.use_amap = True
 
         adder = cmap.CMAPTransformer(opt, self.system.top_string)
-        adder.add_interactions(self.mock_openmm_system, mock.Mock())
+        adder.add_interactions(mock.Mock(), self.mock_openmm_system, mock.Mock())
 
         # map should be #2 for alanine
         # all atom indices are zero-based in openmm
@@ -99,7 +92,7 @@
         opt.use_amap = True
 
         adder = cmap.CMAPTransformer(opt, self.system.top_string)
-        adder.add_interactions(self.mock_openmm_system, mock.Mock())
+        adder.add_interactions(mock.Mock(), self.mock_openmm_system, mock.Mock())
 
         self.mock_openmm_system.addForce.assert_called_once_with(self.mock_cmap)
 
@@ -131,7 +124,7 @@
         opt.use_amap = True
 
         adder = cmap.CMAPTransformer(opt, self.system.top_string)
-        adder.add_interactions(self.mock_openmm_system, mock.Mock())
+        adder.add_interactions(mock.Mock(), self.mock_openmm_system, mock.Mock())
 
         # map should be #2 for alanine
         # all atom indices are zero-based in openmm
@@ -172,7 +165,7 @@
         opt.use_amap = True
 
         adder = cmap.CMAPTransformer(opt, self.system.top_string)
-        adder.add_interactions(self.mock_openmm_system, mock.Mock())
+        adder.add_interactions(mock.Mock(), self.mock_openmm_system, mock.Mock())
 
         self.mock_cmap.addTorsion.assert_called_once_with(
             0, ANY, ANY, ANY, ANY, ANY, ANY, ANY, ANY
@@ -185,7 +178,7 @@
         opt.use_amap = True
 
         adder = cmap.CMAPTransformer(opt, self.system.top_string)
-        adder.add_interactions(self.mock_openmm_system, mock.Mock())
+        adder.add_interactions(mock.Mock(), self.mock_openmm_system, mock.Mock())
 
         self.mock_cmap.addTorsion.assert_called_once_with(
             1, ANY, ANY, ANY, ANY, ANY, ANY, ANY, ANY
@@ -198,7 +191,7 @@
         opt.use_amap = True
 
         adder = cmap.CMAPTransformer(opt, self.system.top_string)
-        adder.add_interactions(self.mock_openmm_system, mock.Mock)
+        adder.add_interactions(mock.Mock(), self.mock_openmm_system, mock.Mock)
 
         self.mock_cmap.addTorsion.assert_called_once_with(
             2, ANY, ANY, ANY, ANY, ANY, ANY, ANY, ANY
@@ -239,7 +232,7 @@
             opt.use_amap = True
 
             adder = cmap.CMAPTransformer(opt, self.system.top_string)
-            adder.add_interactions(self.mock_openmm_system, mock.Mock())
+            adder.add_interactions(mock.Mock(), self.mock_openmm_system, mock.Mock())
 
             self.mock_cmap.addTorsion.assert_called_once_with(
                 3, ANY, ANY, ANY, ANY, ANY, ANY, ANY, ANY
