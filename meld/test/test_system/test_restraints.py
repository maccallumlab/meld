#
# Copyright 2015 by Justin MacCallum, Alberto Perez, Ken Dill
# All rights reserved
#

import numpy as np  # type: ignore
import unittest
from unittest import mock  # type: ignore


from meld.system import restraints
from meld.system import scalers
<<<<<<< HEAD
from meld.system.subsystem import SubSystemFromSequence
from meld.system.builder import SystemBuilder
=======
from meld import AmberSubSystemFromSequence, AmberSystemBuilder, AmberOptions
>>>>>>> 7d00ace4
from openmm import unit as u  # type: ignore


class TestAlwaysActiveCollection(unittest.TestCase):
    def setUp(self):
        self.coll = restraints.AlwaysActiveCollection()

    def test_adding_non_restraint_raises(self):
        with self.assertRaises(RuntimeError):
            self.coll.add_restraint(object)

    def test_should_be_able_to_add_restraint(self):
        rest = restraints.Restraint()
        self.coll.add_restraint(rest)
        self.assertIn(rest, self.coll.restraints)


class TestSelectivelyActiveCollection(unittest.TestCase):
    def test_restraint_should_be_present_after_adding(self):
        rest = [restraints.SelectableRestraint()]
        coll = restraints.SelectivelyActiveCollection(rest, 1)
        self.assertEqual(len(coll.groups), 1)

    def test_can_add_two_restraints(self):
        rest = [restraints.SelectableRestraint(), restraints.SelectableRestraint()]
        coll = restraints.SelectivelyActiveCollection(rest, 1)
        self.assertEqual(len(coll.groups), 2)

    def test_adding_non_selectable_restraint_should_raise(self):
        rest = [restraints.NonSelectableRestraint()]
        with self.assertRaises(RuntimeError):
            restraints.SelectivelyActiveCollection(rest, 1)

    def test_empty_restraint_list_should_raise(self):
        with self.assertRaises(RuntimeError):
            restraints.SelectivelyActiveCollection([], 0)

    def test_negative_num_active_should_raise(self):
        rest = [restraints.SelectableRestraint()]
        with self.assertRaises(RuntimeError):
            restraints.SelectivelyActiveCollection(rest, -1)

    def test_num_active_greater_than_num_restraints_should_raise(self):
        rest = [restraints.SelectableRestraint()]
        with self.assertRaises(RuntimeError):
            restraints.SelectivelyActiveCollection(rest, 2)

    def test_num_active_should_be_set(self):
        rest = [restraints.SelectableRestraint()]
        coll = restraints.SelectivelyActiveCollection(rest, 1)
        self.assertEqual(coll.num_active, 1)

    def test_should_wrap_bare_restraint_in_group(self):
        rest = [restraints.SelectableRestraint()]
        with mock.patch(
            "meld.system.restraints.RestraintGroup.__init__", spec=True
        ) as group_init:
            group_init.return_value = None
            restraints.SelectivelyActiveCollection(rest, 1)
            self.assertEqual(group_init.call_count, 1)

    def test_should_not_wrap_a_group_in_a_group(self):
        rest = [restraints.SelectableRestraint()]
        grps = [restraints.RestraintGroup(rest, 1)]
        with mock.patch(
            "meld.system.restraints.RestraintGroup.__init__", spec=True
        ) as group_init:
            restraints.SelectivelyActiveCollection(grps, 1)
            self.assertEqual(group_init.call_count, 0)


class TestRestraintGroup(unittest.TestCase):
    def test_should_accept_selectable_restraint(self):
        rest = [restraints.SelectableRestraint()]
        grp = restraints.RestraintGroup(rest, 1)
        self.assertEqual(len(grp.restraints), 1)

    def test_should_not_accept_non_selectable_restraint(self):
        rest = [restraints.NonSelectableRestraint()]
        with self.assertRaises(RuntimeError):
            restraints.RestraintGroup(rest, 1)

    def test_should_raise_on_empy_restraint_list(self):
        with self.assertRaises(RuntimeError):
            restraints.RestraintGroup([], 0)

    def test_num_active_below_zero_should_raise(self):
        rest = [restraints.SelectableRestraint()]
        with self.assertRaises(RuntimeError):
            restraints.RestraintGroup(rest, -1)

    def test_num_active_above_n_rest_should_raise(self):
        rest = [restraints.SelectableRestraint()]
        with self.assertRaises(RuntimeError):
            restraints.RestraintGroup(rest, 2)

    def test_num_active_should_be_set(self):
        rest = [restraints.SelectableRestraint()]
        grp = restraints.RestraintGroup(rest, 1)
        self.assertEqual(grp.num_active, 1)


class TestRestraintManager(unittest.TestCase):
    def setUp(self):
        p = AmberSubSystemFromSequence("GLY GLY GLY GLY")
        options = AmberOptions()
        b = AmberSystemBuilder(options)
        self.system = b.build_system([p])
        self.rest_manager = restraints.RestraintManager(self.system)

    def test_can_add_as_always_active_non_selectable_restraint(self):
        rest = restraints.NonSelectableRestraint()
        self.rest_manager.add_as_always_active(rest)
        self.assertIn(rest, self.rest_manager.always_active)

    def test_can_add_as_always_active_selectable_restraint(self):
        rest = restraints.SelectableRestraint()
        self.rest_manager.add_as_always_active(rest)
        self.assertIn(rest, self.rest_manager.always_active)

    def test_can_add_list_of_always_active_restraints(self):
        rests = [restraints.SelectableRestraint(), restraints.NonSelectableRestraint()]
        self.rest_manager.add_as_always_active_list(rests)
        self.assertEqual(len(self.rest_manager.always_active), 2)

    def test_creating_bad_restraint_raises_error(self):
        with self.assertRaises(RuntimeError):
            self.rest_manager.create_restraint("blarg", x=42, y=99, z=-403)

    def test_can_create_distance_restraint(self):
        rest = self.rest_manager.create_restraint(
            "distance",
            atom1=self.system.index.atom(0, "CA"),
            atom2=self.system.index.atom(1, "CA"),
            r1=0 * u.nanometer,
            r2=0 * u.nanometer,
            r3=0.3 * u.nanometer,
            r4=999.0 * u.nanometer,
            k=2500 * u.kilojoule_per_mole / u.nanometer ** 2,
        )
        self.assertTrue(isinstance(rest, restraints.DistanceRestraint))

    def test_can_add_seletively_active_collection(self):
        rest_list = [restraints.SelectableRestraint(), restraints.SelectableRestraint()]
        self.rest_manager.add_selectively_active_collection(rest_list, 2)
        self.assertEqual(len(self.rest_manager.selectively_active_collections), 1)

    def test_can_create_restraint_group(self):
        rest_list = [restraints.SelectableRestraint(), restraints.SelectableRestraint()]
        grp = self.rest_manager.create_restraint_group(rest_list, 2)
        self.assertEqual(len(grp.restraints), 2)


class TestDistanceRestraint(unittest.TestCase):
    def setUp(self):
        p = AmberSubSystemFromSequence("GLY GLY GLY GLY")
        options = AmberOptions()
        b = AmberSystemBuilder(options)
        self.system = b.build_system([p])
        self.scaler = restraints.ConstantScaler()
        self.ramp = restraints.ConstantRamp()

    def test_should_raise_if_r2_less_than_r1(self):
        with self.assertRaises(RuntimeError):
            restraints.DistanceRestraint(
                self.system,
                self.scaler,
                self.ramp,
                self.system.index.atom(0, "CA"),
                self.system.index.atom(1, "CA"),
                10.0 * u.nanometer,
                0.0 * u.nanometer,
                10.0 * u.nanometer,
                10.0 * u.nanometer,
                1.0 * u.kilojoule_per_mole / u.nanometer ** 2,
            )

    def test_should_raise_if_r3_less_than_r2(self):
        with self.assertRaises(RuntimeError):
            restraints.DistanceRestraint(
                self.system,
                self.scaler,
                self.ramp,
                self.system.index.atom(0, "CA"),
                self.system.index.atom(1, "CA"),
                10.0 * u.nanometer,
                10.0 * u.nanometer,
                0.0 * u.nanometer,
                10.0 * u.nanometer,
                1.0 * u.kilojoule_per_mole / u.nanometer ** 2,
            )

    def test_should_raise_if_r4_less_than_r3(self):
        with self.assertRaises(RuntimeError):
            restraints.DistanceRestraint(
                self.system,
                self.scaler,
                self.ramp,
                self.system.index.atom(0, "CA"),
                self.system.index.atom(1, "CA"),
                10.0 * u.nanometer,
                10.0 * u.nanometer,
                10.0 * u.nanometer,
                0.0 * u.nanometer,
                1.0 * u.kilojoule_per_mole / u.nanometer ** 2,
            )

    def test_should_raise_with_negative_r(self):
        with self.assertRaises(RuntimeError):
            restraints.DistanceRestraint(
                self.system,
                self.scaler,
                self.ramp,
                self.system.index.atom(0, "CA"),
                self.system.index.atom(1, "CA"),
                -1.0 * u.nanometer,
                10.0 * u.nanometer,
                10.0 * u.nanometer,
                10.0 * u.nanometer,
                1.0 * u.kilojoule_per_mole / u.nanometer ** 2,
            )

    def test_should_raise_with_negative_k(self):
        with self.assertRaises(RuntimeError):
            restraints.DistanceRestraint(
                self.system,
                self.scaler,
                self.ramp,
                self.system.index.atom(0, "CA"),
                self.system.index.atom(1, "CA"),
                10.0 * u.nanometer,
                10.0 * u.nanometer,
                10.0 * u.nanometer,
                10.0 * u.nanometer,
                -1.0 * u.kilojoule_per_mole / u.nanometer ** 2,
            )


class TestHyperbolicDistanceRestraint(unittest.TestCase):
    def setUp(self):
        p = AmberSubSystemFromSequence("GLY GLY GLY GLY")
        options = AmberOptions()
        b = AmberSystemBuilder(options)
        self.system = b.build_system([p])
        self.scaler = restraints.ConstantScaler()
        self.ramp = restraints.ConstantRamp()

    def test_should_raise_with_negative_r(self):
        with self.assertRaises(RuntimeError):
            restraints.HyperbolicDistanceRestraint(
                self.system,
                self.scaler,
                self.ramp,
                self.system.index.atom(0, "CA"),
                self.system.index.atom(1, "CA"),
                -1.0 * u.nanometer,
                1.0 * u.nanometer,
                2.0 * u.nanometer,
                3.0 * u.nanometer,
                1.0 * u.kilojoule_per_mole / u.nanometer ** 2,
                1.0 * u.kilojoule_per_mole,
            )

    def test_should_raise_if_r2_less_than_r1(self):
        with self.assertRaises(RuntimeError):
            restraints.HyperbolicDistanceRestraint(
                self.system,
                self.scaler,
                self.ramp,
                self.system.index.atom(0, "CA"),
                self.system.index.atom(1, "CA"),
                10.0 * u.nanometer,
                0.0 * u.nanometer,
                1.0 * u.nanometer,
                2.0 * u.nanometer,
                1.0 * u.kilojoule_per_mole / u.nanometer ** 2,
                1.0 * u.kilojoule_per_mole,
            )

    def test_should_raise_if_r3_less_than_r2(self):
        with self.assertRaises(RuntimeError):
            restraints.HyperbolicDistanceRestraint(
                self.system,
                self.scaler,
                self.ramp,
                self.system.index.atom(0, "CA"),
                self.system.index.atom(1, "CA"),
                0.0 * u.nanometer,
                1.0 * u.nanometer,
                0.0 * u.nanometer,
                2.0 * u.nanometer,
                1.0 * u.kilojoule_per_mole / u.nanometer ** 2,
                1.0 * u.kilojoule_per_mole,
            )

    def test_should_raise_if_r4_less_than_r3(self):
        with self.assertRaises(RuntimeError):
            restraints.HyperbolicDistanceRestraint(
                self.system,
                self.scaler,
                self.ramp,
                self.system.index.atom(0, "CA"),
                self.system.index.atom(1, "CA"),
                0.0 * u.nanometer,
                1.0 * u.nanometer,
                2.0 * u.nanometer,
                0.0 * u.nanometer,
                1.0 * u.kilojoule_per_mole / u.nanometer ** 2,
                1.0 * u.kilojoule_per_mole,
            )

    def test_should_raise_if_r4_equals_r3(self):
        with self.assertRaises(RuntimeError):
            restraints.HyperbolicDistanceRestraint(
                self.system,
                self.scaler,
                self.ramp,
                self.system.index.atom(0, "CA"),
                self.system.index.atom(1, "CA"),
                0.0 * u.nanometer,
                1.0 * u.nanometer,
                2.0 * u.nanometer,
                2.0 * u.nanometer,
                1.0 * u.kilojoule_per_mole / u.nanometer ** 2,
                1.0 * u.kilojoule_per_mole,
            )

    def test_should_raise_with_negative_k(self):
        with self.assertRaises(RuntimeError):
            restraints.HyperbolicDistanceRestraint(
                self.system,
                self.scaler,
                self.ramp,
                self.system.index.atom(0, "CA"),
                self.system.index.atom(1, "CA"),
                1.0 * u.nanometer,
                2.0 * u.nanometer,
                3.0 * u.nanometer,
                4.0 * u.nanometer,
                -1.0 * u.kilojoule_per_mole / u.nanometer ** 2,
                1.0 * u.kilojoule_per_mole,
            )

    def test_should_raise_with_negative_asymptote(self):
        with self.assertRaises(RuntimeError):
            restraints.HyperbolicDistanceRestraint(
                self.system,
                self.scaler,
                self.ramp,
                self.system.index.atom(0, "CA"),
                self.system.index.atom(1, "CA"),
                1.0 * u.nanometer,
                2.0 * u.nanometer,
                3.0 * u.nanometer,
                4.0 * u.nanometer,
                1.0 * u.kilojoule_per_mole / u.nanometer ** 2,
                -1.0 * u.kilojoule_per_mole,
            )


class TestTorsionRestraint(unittest.TestCase):
    def setUp(self):
        p = AmberSubSystemFromSequence("GLY GLY GLY GLY")
        options = AmberOptions()
        options = AmberOptions()
        b = AmberSystemBuilder(options)
        self.system = b.build_system([p])
        self.scaler = mock.Mock()
        self.ramp = mock.Mock()

    def test_should_raise_with_non_unique_indices(self):
        with self.assertRaises(RuntimeError):
            restraints.TorsionRestraint(
                self.system,
                self.scaler,
                self.ramp,
                self.system.index.atom(0, "C"),
                self.system.index.atom(1, "C"),
                self.system.index.atom(1, "CA"),
                self.system.index.atom(1, "C"),
                180.0 * u.degree,
                0.0 * u.degree,
                1.0 * u.kilojoule_per_mole / u.degree ** 2,
            )

    def test_should_fail_with_phi_below_minus_180(self):
        with self.assertRaises(RuntimeError):
            restraints.TorsionRestraint(
                self.system,
                self.scaler,
                self.ramp,
                self.system.index.atom(0, "C"),
                self.system.index.atom(1, "N"),
                self.system.index.atom(1, "CA"),
                self.system.index.atom(1, "C"),
                -270.0 * u.degree,
                0.0 * u.degree,
                1.0 * u.kilojoule_per_mole / u.degree ** 2,
            )

    def test_should_fail_with_phi_above_180(self):
        with self.assertRaises(RuntimeError):
            restraints.TorsionRestraint(
                self.system,
                self.scaler,
                self.ramp,
                self.system.index.atom(0, "C"),
                self.system.index.atom(1, "N"),
                self.system.index.atom(1, "CA"),
                self.system.index.atom(1, "C"),
                270.0 * u.degree,
                0.0 * u.degree,
                1.0 * u.kilojoule_per_mole / u.degree ** 2,
            )

    def test_should_fail_with_delta_phi_above_180(self):
        with self.assertRaises(RuntimeError):
            restraints.TorsionRestraint(
                self.system,
                self.scaler,
                self.ramp,
                self.system.index.atom(0, "C"),
                self.system.index.atom(1, "N"),
                self.system.index.atom(1, "CA"),
                self.system.index.atom(1, "C"),
                0.0 * u.degree,
                200.0 * u.degree,
                1.0 * u.kilojoule_per_mole / u.degree ** 2,
            )

    def test_should_fail_with_delta_phi_below_0(self):
        with self.assertRaises(RuntimeError):
            restraints.TorsionRestraint(
                self.system,
                self.scaler,
                self.ramp,
                self.system.index.atom(0, "C"),
                self.system.index.atom(1, "N"),
                self.system.index.atom(1, "CA"),
                self.system.index.atom(1, "C"),
                0.0 * u.degree,
                -90.0 * u.degree,
                1.0 * u.kilojoule_per_mole / u.degree ** 2,
            )

    def test_should_fail_with_negative_k(self):
        with self.assertRaises(RuntimeError):
            restraints.TorsionRestraint(
                self.system,
                self.scaler,
                self.ramp,
                self.system.index.atom(0, "C"),
                self.system.index.atom(1, "N"),
                self.system.index.atom(1, "CA"),
                self.system.index.atom(1, "C"),
                0.0 * u.degree,
                90.0 * u.degree,
                -1.0 * u.kilojoule_per_mole / u.degree ** 2,
            )


class TestCOMRestraint(unittest.TestCase):
    def setUp(self):
        p = AmberSubSystemFromSequence("GLY GLY GLY GLY")
        options = AmberOptions()
        b = AmberSystemBuilder(options)
        self.system = b.build_system([p])
        self.scaler = scalers.ConstantScaler()
        self.ramp = scalers.ConstantRamp()

    def test_should_raise_when_dims_has_non_xyz(self):
        group1 = [self.system.index.atom(0, "CA")]
        group2 = [self.system.index.atom(1, "CA")]
        with self.assertRaises(ValueError):
            restraints.COMRestraint(
                system=self.system,
                scaler=self.scaler,
                ramp=self.ramp,
                group1=group1,
                group2=group2,
                weights1=None,
                weights2=None,
                dims="a",
                force_const=1 * u.kilojoule_per_mole / u.nanometer ** 2,
                distance=1 * u.nanometer,
            )

    def test_should_raise_on_repeated_dim(self):
        group1 = [self.system.index.atom(0, "CA")]
        group2 = [self.system.index.atom(1, "CA")]
        with self.assertRaises(ValueError):
            restraints.COMRestraint(
                system=self.system,
                scaler=self.scaler,
                ramp=self.ramp,
                group1=group1,
                group2=group2,
                weights1=None,
                weights2=None,
                dims="xx",
                force_const=1 * u.kilojoule_per_mole / u.nanometer ** 2,
                distance=1 * u.nanometer,
            )

    def test_should_raise_on_negative_k(self):
        group1 = [self.system.index.atom(0, "CA")]
        group2 = [self.system.index.atom(1, "CA")]
        with self.assertRaises(ValueError):
            restraints.COMRestraint(
                system=self.system,
                scaler=self.scaler,
                ramp=self.ramp,
                group1=group1,
                group2=group2,
                weights1=None,
                weights2=None,
                dims="x",
                force_const=-1 * u.kilojoule_per_mole / u.nanometer ** 2,
                distance=1 * u.nanometer,
            )

    def test_should_raise_on_negative_distance(self):
        group1 = [self.system.index.atom(0, "CA")]
        group2 = [self.system.index.atom(1, "CA")]
        with self.assertRaises(ValueError):
            restraints.COMRestraint(
                system=self.system,
                scaler=self.scaler,
                ramp=self.ramp,
                group1=group1,
                group2=group2,
                weights1=None,
                weights2=None,
                dims="x",
                force_const=1 * u.kilojoule_per_mole / u.nanometer ** 2,
                distance=-1 * u.nanometer,
            )

    def test_should_raise_on_group1_size_mismatch(self):
        group1 = [self.system.index.atom(0, "CA")]
        group2 = [self.system.index.atom(1, "CA")]
        with self.assertRaises(ValueError):
            restraints.COMRestraint(
                system=self.system,
                scaler=self.scaler,
                ramp=self.ramp,
                group1=group1,
                group2=group2,
                weights1=np.array([1.0, 1.0]),  # wrong length
                weights2=None,
                dims="x",
                force_const=1,
                distance=1,
            )

    def test_should_raise_on_group2_size_mismatch(self):
        group1 = [self.system.index.atom(0, "CA")]
        group2 = [self.system.index.atom(1, "CA")]
        with self.assertRaises(ValueError):
            restraints.COMRestraint(
                system=self.system,
                scaler=self.scaler,
                ramp=self.ramp,
                group1=group1,
                group2=group2,
                weights1=None,
                weights2=np.array([1.0, 1.0]),  # wrong length
                dims="x",
                force_const=1,
                distance=1,
            )

    def test_should_raise_on_negative_weights1(self):
        group1 = [self.system.index.atom(0, "CA"), self.system.index.atom(1, "CA")]
        group2 = [self.system.index.atom(2, "CA"), self.system.index.atom(3, "CA")]
        with self.assertRaises(ValueError):
            restraints.COMRestraint(
                system=self.system,
                scaler=self.scaler,
                ramp=self.ramp,
                group1=group1,
                group2=group2,
                weights1=[1.0, -1.0],
                weights2=None,
                dims="x",
                force_const=1,
                distance=1,
            )

    def test_should_raise_on_negative_weights2(self):
        group1 = [self.system.index.atom(0, "CA"), self.system.index.atom(1, "CA")]
        group2 = [self.system.index.atom(2, "CA"), self.system.index.atom(3, "CA")]
        with self.assertRaises(ValueError):
            restraints.COMRestraint(
                system=self.system,
                scaler=self.scaler,
                ramp=self.ramp,
                group1=group1,
                group2=group2,
                weights1=None,
                weights2=[1.0, -1.0],
                dims="x",
                force_const=1,
                distance=1,
            )


class TestAbsoluteCOMRestraint(unittest.TestCase):
    def setUp(self):
        p = AmberSubSystemFromSequence("GLY GLY GLY GLY")
        options = AmberOptions()
        b = AmberSystemBuilder(options)
        self.system = b.build_system([p])
        self.scaler = scalers.ConstantScaler()
        self.ramp = scalers.ConstantRamp()

    def test_should_raise_when_dims_has_non_xyz(self):
        with self.assertRaises(ValueError):
            restraints.AbsoluteCOMRestraint(
                system=self.system,
                scaler=self.scaler,
                ramp=self.ramp,
                group=[(1, "CA")],
                weights=None,
                dims="a",  # not xyz
                force_const=1 * u.kilojoule_per_mole / u.nanometer ** 2,
                position=np.array([0.0, 0.0, 0.0]) * u.nanometer,
            )

    def test_should_raise_on_repeated_dim(self):
        with self.assertRaises(ValueError):
            restraints.AbsoluteCOMRestraint(
                system=self.system,
                scaler=self.scaler,
                ramp=self.ramp,
                group=[(1, "CA")],
                weights=None,
                dims="xx",  # repeated
                force_const=1 * u.kilojoule_per_mole / u.nanometer ** 2,
                position=np.array([0.0, 0.0, 0.0]) * u.nanometer,
            )

    def test_should_raise_on_negative_k(self):
        with self.assertRaises(ValueError):
            restraints.AbsoluteCOMRestraint(
                system=self.system,
                scaler=self.scaler,
                ramp=self.ramp,
                group=[(1, "CA")],
                weights=None,
                dims="xyz",
                force_const=-1
                * u.kilojoule_per_mole
                / u.nanometer ** 2,  # negative force const
                position=np.array([0.0, 0.0, 0.0]) * u.nanometer,
            )

    def test_should_raise_on_position_wrong_shape(self):
        with self.assertRaises(ValueError):
            restraints.AbsoluteCOMRestraint(
                system=self.system,
                scaler=self.scaler,
                ramp=self.ramp,
                group=[(1, "CA")],
                weights=None,
                dims="xyz",
                force_const=1 * u.kilojoule_per_mole / u.nanometer ** 2,
                position=np.array([0.0, 0.0, 0.0, 0.0]) * u.nanometer,
            )  # too many positions

    def test_should_raise_on_size_mismatch(self):
        group = [self.system.index.atom(0, "CA")]
        with self.assertRaises(ValueError):
            restraints.AbsoluteCOMRestraint(
                system=self.system,
                scaler=self.scaler,
                ramp=self.ramp,
                group=group,
                weights=[1.0, 1.0],  # too many weights
                dims="xyz",
                force_const=1 * u.kilojoule_per_mole / u.nanometer ** 2,
                position=np.array([0.0, 0.0, 0.0]) * u.nanometer,
            )

    def test_should_raise_on_negative_weight(self):
        group = [self.system.index.atom(0, "CA"), self.system.index.atom(1, "CA")]
        with self.assertRaises(ValueError):
            restraints.AbsoluteCOMRestraint(
                system=self.system,
                scaler=self.scaler,
                ramp=self.ramp,
                group=group,
                weights=[1.0, -1.0],
                dims="xyz",
                force_const=1 * u.kilojoule_per_mole / u.nanometer ** 2,
                position=np.array([0.0, 0.0, 0.0]) * u.nanometer,
            )<|MERGE_RESOLUTION|>--- conflicted
+++ resolved
@@ -10,12 +10,7 @@
 
 from meld.system import restraints
 from meld.system import scalers
-<<<<<<< HEAD
-from meld.system.subsystem import SubSystemFromSequence
-from meld.system.builder import SystemBuilder
-=======
 from meld import AmberSubSystemFromSequence, AmberSystemBuilder, AmberOptions
->>>>>>> 7d00ace4
 from openmm import unit as u  # type: ignore
 
 
