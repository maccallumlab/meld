from meld import interfaces
from meld import system
import meld
from meld.system import restraints, scalers
from meld.system import param_sampling
from meld.system import mapping
<<<<<<< HEAD
from meld.system import density
=======
import numpy as np  # typing: ignore
>>>>>>> 7d00ace4
import collections
from typing import List, Tuple, Optional, Union, Set, Dict, DefaultDict
###
import logging

logger = logging.getLogger(__name__)
###
class RestraintTracker:
    """
    A data structure to keep track of restraints, groups, and collections.

    For restraints, we keep track of the dependence on scalers,
    ramps, positioners, and peak mappings. We only update a
    restraint when those dependencies have changed.

    For groups and collections, we keep track of which ones
    depend on parameter sampling. Only those ones are updated
    each step.
    """

    param_manager: param_sampling.ParameterManager
    peak_mapper: mapping.PeakMapManager
    rdc_restraints: List[restraints.RdcRestraint]
    distance_restraints: List[restraints.DistanceRestraint]
    hyperbolic_distance_restraints: List[restraints.HyperbolicDistanceRestraint]
    torsion_restraints: List[restraints.TorsionRestraint]
    dist_prof_restraints: List[restraints.DistProfileRestraint]
    torsion_profile_restraints: List[restraints.TorsProfileRestraint]
    gmm_restraints: List[restraints.GMMDistanceRestraint]
    groups_with_dep: List[Tuple[restraints.RestraintGroup, int]]
    collections_with_dep: List[Tuple[restraints.SelectivelyActiveCollection, int]]
    scaler_map: DefaultDict[restraints.RestraintScaler, List[Tuple[str, int]]]
    ramp_map: DefaultDict[restraints.TimeRamp, List[Tuple[str, int]]]
    positioner_map: DefaultDict[restraints.Positioner, List[Tuple[str, int]]]
    peak_mapping_map: DefaultDict[int, List[Tuple[str, int]]]
    scaler_values: Dict[restraints.RestraintScaler, float]
    ramp_values: Dict[restraints.TimeRamp, float]
    positioner_values: Dict[restraints.Positioner, float]
    peak_mapping_values: Optional[np.ndarray]
    need_update: Set[Tuple[str, int]]
    densities: List[density.DensityMap]
    density_restraints: List[restraints.DensityRestraint]
    scaler_density_map: DefaultDict[
        restraints.BlurScaler, List[Tuple[int, density.DensityMap]]
    ]
    scaler_density_values: Dict[restraints.BlurScaler, float]

    def __init__(
        self,
        param_manager: param_sampling.ParameterManager,
        peak_mapper: mapping.PeakMapManager,
    ):
        self.param_manager = param_manager
        self.peak_mapper = peak_mapper

        # These hold lists of meld restraints in the order that they were added
        # to the system.
        self.distance_restraints = []
        self.rdc_restraints = []
        self.hyperbolic_distance_restraints = []
        self.torsion_restraints = []
        self.dist_prof_restraints = []
        self.torsion_profile_restraints = []
        self.gmm_restraints = []
        self.densities = []
        self.density_restraints = []

        self.groups_with_dep = []
        self.collections_with_dep = []

        # These map from scalers, ramps, etc to the restraints that depend on them.
        self.scaler_map = collections.defaultdict(list)
        self.ramp_map = collections.defaultdict(list)
        self.positioner_map = collections.defaultdict(list)
        self.peak_mapping_map = collections.defaultdict(list)
        self.scaler_density_map = collections.defaultdict(list)

        # These maintain the previous values for these quantities
        self.scaler_values = {}
        self.ramp_values = {}
        self.positioner_values = {}
<<<<<<< HEAD
        self.peak_mapping_values = {}
        self.scaler_density_values = {}
=======
        self.peak_mapping_values = None
>>>>>>> 7d00ace4

        # We maintain a set of restraints that need to be updated.
        self.need_update = set()

    def update(self, alpha: float, timestep: int, state: interfaces.IState):
        self._update_scalers(alpha)
        self._update_ramps(timestep)
        self._update_positioners(alpha)
        self._update_peak_mappings(state)

    def get_and_reset_need_update(self) -> Set[Tuple[str, int]]:
        need_update = self.need_update
        self.need_update = set()
        return need_update

    def density_to_update(self, alpha):
        to_update = []
        for scaler in self.scaler_density_values:
            old_value = self.scaler_density_values[scaler]
            new_value = scaler(alpha) 
            if new_value != old_value or alpha==0.0:
                to_update.extend(self.scaler_density_map[scaler])
                self.scaler_density_values[scaler] = new_value
        return to_update

    def _update_scalers(self, alpha: float):
        for scaler in self.scaler_values:
            old_value = self.scaler_values[scaler]
            new_value = scaler(alpha)
            if new_value != old_value:
                for category, index in self.scaler_map[scaler]:
                    self.need_update.add((category, index))
                self.scaler_values[scaler] = new_value

    def _update_ramps(self, timestep: int):
        for ramp in self.ramp_values:
            old_value = self.ramp_values[ramp]
            new_value = ramp(timestep)
            if new_value != old_value:
                for category, index in self.ramp_map[ramp]:
                    self.need_update.add((category, index))
                self.ramp_values[ramp] = new_value

    def _update_positioners(self, alpha: float):
        for positioner in self.positioner_values:
            old_value = self.positioner_values[positioner]
            new_value = positioner(alpha)
            if new_value != old_value:
                for category, index in self.positioner_map[positioner]:
                    self.need_update.add((category, index))
                self.positioner_values[positioner] = new_value

    def _update_peak_mappings(self, state: interfaces.IState):
        changes = np.argwhere(self.peak_mapping_values != state.mappings)
        for global_peak_index in changes:
            global_peak_index = global_peak_index[0]
            for category, index in self.peak_mapping_map[global_peak_index]:
                self.need_update.add((category, index))
            if self.peak_mapping_values is not None:
                self.peak_mapping_values[global_peak_index] = state.mappings[
                    global_peak_index
            ]

    def add_rdc_restraint(
        self,
        rest: restraints.RdcRestraint,
        alpha: float,
        timestep: int,
        state: interfaces.IState,
    ):
        assert isinstance(rest, restraints.RdcRestraint)
        self.rdc_restraints.append(rest)
        index = len(self.rdc_restraints) - 1
        self.need_update.add(("rdc", index))

        self._add_scaler_dependency(rest.scaler, "rdc", index, alpha)
        self._add_ramp_dependency(rest.ramp, "rdc", index, timestep)
        self._add_peak_mapping_dependency(rest.atom_index_1, "rdc", index, state)
        self._add_peak_mapping_dependency(rest.atom_index_2, "rdc", index, state)

    def add_density(self, index: int, density: density.DensityMap, alpha: float):
        self.densities.append(density)
        self._add_scaler_density_dependency(index, density,alpha)


    def add_density_restraint(
        self,
        rest: restraints.DensityRestraint,
        alpha: float,
        timestep: int,
        state: interfaces.IState,
    ):
        assert isinstance(rest, restraints.DensityRestraint)
        self.density_restraints.append(rest)
        index = len(self.density_restraints) - 1
        self.need_update.add(("density",index))
        self._add_scaler_dependency(rest.scaler, "density", index, alpha)
        self._add_ramp_dependency(rest.ramp, "density", index, timestep)

        
    def add_distance_restraint(
        self,
        rest: restraints.DistanceRestraint,
        alpha: float,
        timestep: int,
        state: interfaces.IState,
    ):
        assert isinstance(rest, restraints.DistanceRestraint)

        self.distance_restraints.append(rest)
        index = len(self.distance_restraints) - 1
        self.need_update.add(("distance", index))

        self._add_scaler_dependency(rest.scaler, "distance", index, alpha)
        self._add_ramp_dependency(rest.ramp, "distance", index, timestep)
        self._add_positioner_dependency(rest.r1, "distance", index, alpha)
        self._add_positioner_dependency(rest.r2, "distance", index, alpha)
        self._add_positioner_dependency(rest.r3, "distance", index, alpha)
        self._add_positioner_dependency(rest.r4, "distance", index, alpha)
        self._add_peak_mapping_dependency(rest.atom_index_1, "distance", index, state)
        self._add_peak_mapping_dependency(rest.atom_index_2, "distance", index, state)

    def add_hyperbolic_distance_restraint(
        self,
        rest: restraints.HyperbolicDistanceRestraint,
        alpha: float,
        timestep: int,
        state: interfaces.IState,
    ):
        assert isinstance(rest, restraints.HyperbolicDistanceRestraint)

        self.hyperbolic_distance_restraints.append(rest)
        index = len(self.hyperbolic_distance_restraints) - 1
        self.need_update.add(("hyperbolic_distance", index))

        self._add_scaler_dependency(rest.scaler, "hyperbolic_distance", index, alpha)
        self._add_ramp_dependency(rest.ramp, "hyperbolic_distance", index, timestep)

    def add_torsion_restraint(
        self,
        rest: restraints.TorsionRestraint,
        alpha: float,
        timestep: int,
        state: interfaces.IState,
    ):
        assert isinstance(rest, restraints.TorsionRestraint)

        self.torsion_restraints.append(rest)
        index = len(self.torsion_restraints) - 1
        self.need_update.add(("torsion", index))

        self._add_scaler_dependency(rest.scaler, "torsion", index, alpha)
        self._add_ramp_dependency(rest.ramp, "torsion", index, timestep)

    def add_distance_profile_restraint(
        self,
        rest: restraints.DistProfileRestraint,
        alpha: float,
        timestep: int,
        state: interfaces.IState,
    ):
        assert isinstance(rest, restraints.DistProfileRestraint)

        self.dist_prof_restraints.append(rest)
        index = len(self.dist_prof_restraints) - 1
        self.need_update.add(("dist_profile", index))

        self._add_scaler_dependency(rest.scaler, "dist_profile", index, alpha)
        self._add_ramp_dependency(rest.ramp, "dist_profile", index, timestep)

    def add_torsion_profile_restraint(
        self,
        rest: restraints.TorsProfileRestraint,
        alpha: float,
        timestep: int,
        state: interfaces.IState,
    ):
        assert isinstance(rest, restraints.TorsProfileRestraint)

        self.torsion_profile_restraints.append(rest)
        index = len(self.torsion_profile_restraints) - 1
        self.need_update.add(("tors_profile", index))

        self._add_scaler_dependency(rest.scaler, "tors_profile", index, alpha)
        self._add_ramp_dependency(rest.ramp, "tors_profile", index, timestep)

    def add_gmm_distance_restraint(
        self,
        rest: restraints.GMMDistanceRestraint,
        alpha: float,
        timestep: int,
        state: interfaces.IState,
    ):
        assert isinstance(rest, restraints.GMMDistanceRestraint)

        self.gmm_restraints.append(rest)
        index = len(self.gmm_restraints) - 1
        self.need_update.add(("gmm", index))

        self._add_scaler_dependency(rest.scaler, "gmm", index, alpha)
        self._add_ramp_dependency(rest.ramp, "gmm", index, timestep)

    def _add_scaler_dependency(
        self,
        scaler: restraints.RestraintScaler,
        category: str,
        index: int,
        alpha: float,
    ):
        if not isinstance(scaler, restraints.ConstantScaler):
            self.scaler_map[scaler].append((category, index))
            if scaler not in self.scaler_values:
                self.scaler_values[scaler] = scaler(alpha)
            else:
                assert scaler(alpha) == self.scaler_values[scaler]

    def _add_ramp_dependency(
        self, ramp: restraints.TimeRamp, category: str, index: int, timestep: int
    ):
        if not isinstance(ramp, restraints.ConstantRamp):
            self.ramp_map[ramp].append((category, index))
            if ramp not in self.ramp_values:
                self.ramp_values[ramp] = ramp(timestep)
            else:
                assert ramp(timestep) == self.ramp_values[ramp]

    def _add_positioner_dependency(
        self, positioner: restraints.Positioner, category: str, index: int, alpha: float
    ):
        if not isinstance(positioner, restraints.ConstantPositioner):
            self.positioner_map[positioner].append((category, index))
            if positioner not in self.positioner_values:
                self.positioner_values[positioner] = positioner(alpha)
            else:
                assert positioner(alpha) == self.positioner_values[positioner]

    def _add_peak_mapping_dependency(
        self,
        peak_mapping: Union[int, mapping.PeakMapping],
        category: str,
        index: int,
        state: interfaces.IState,
    ):
        if isinstance(peak_mapping, mapping.PeakMapping):
            global_peak_index = self.peak_mapper.get_index(peak_mapping)
            self.peak_mapping_map[global_peak_index].append((category, index))

            if self.peak_mapping_values is None:
                self.peak_mapping_values = state.mappings.copy()
            else:
<<<<<<< HEAD
                value = self.peak_mapper.extract_value(peak_mapping, state.mappings)
                assert value == self.peak_mapping_values[peak_mapping]
   
    def _add_scaler_density_dependency(
        self, index: int, density: density.DensityMap, alpha: float
    ):
        if not isinstance(density.blur_scaler, scalers.ConstantBlurScaler):
            self.scaler_density_map[density.blur_scaler].append((index,density))
            if density.blur_scaler not in self.scaler_density_values:
                self.scaler_density_values[density.blur_scaler] = density.blur_scaler(alpha)
            else:
                assert density.blur_scaler(alpha) == self.scaler_values[density.blur_scaler]
=======
                assert (state.mappings == self.peak_mapping_values).all()
>>>>>>> 7d00ace4
<|MERGE_RESOLUTION|>--- conflicted
+++ resolved
@@ -4,11 +4,8 @@
 from meld.system import restraints, scalers
 from meld.system import param_sampling
 from meld.system import mapping
-<<<<<<< HEAD
 from meld.system import density
-=======
 import numpy as np  # typing: ignore
->>>>>>> 7d00ace4
 import collections
 from typing import List, Tuple, Optional, Union, Set, Dict, DefaultDict
 ###
@@ -90,12 +87,8 @@
         self.scaler_values = {}
         self.ramp_values = {}
         self.positioner_values = {}
-<<<<<<< HEAD
-        self.peak_mapping_values = {}
+        self.peak_mapping_values = None
         self.scaler_density_values = {}
-=======
-        self.peak_mapping_values = None
->>>>>>> 7d00ace4
 
         # We maintain a set of restraints that need to be updated.
         self.need_update = set()
@@ -346,9 +339,7 @@
             if self.peak_mapping_values is None:
                 self.peak_mapping_values = state.mappings.copy()
             else:
-<<<<<<< HEAD
-                value = self.peak_mapper.extract_value(peak_mapping, state.mappings)
-                assert value == self.peak_mapping_values[peak_mapping]
+                assert (state.mappings == self.peak_mapping_values).all()
    
     def _add_scaler_density_dependency(
         self, index: int, density: density.DensityMap, alpha: float
@@ -358,7 +349,4 @@
             if density.blur_scaler not in self.scaler_density_values:
                 self.scaler_density_values[density.blur_scaler] = density.blur_scaler(alpha)
             else:
-                assert density.blur_scaler(alpha) == self.scaler_values[density.blur_scaler]
-=======
-                assert (state.mappings == self.peak_mapping_values).all()
->>>>>>> 7d00ace4
+                assert density.blur_scaler(alpha) == self.scaler_values[density.blur_scaler]