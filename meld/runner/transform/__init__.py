--- conflicted
+++ resolved
@@ -26,12 +26,8 @@
 from meld.system import restraints
 from meld.system import param_sampling
 from meld.system import mapping
-<<<<<<< HEAD
 from meld.system import density
-from simtk import openmm as mm  # type: ignore
-=======
 import openmm as mm  # type: ignore
->>>>>>> 7d00ace4
 from openmm import app  # type: ignore
 
 from typing import List
@@ -70,11 +66,8 @@
         self,
         param_manager: param_sampling.ParameterManager,
         mapper: mapping.PeakMapManager,
-<<<<<<< HEAD
         density_manager: density.DensityManager,
-=======
         builder_info: dict,
->>>>>>> 7d00ace4
         options: options.RunOptions,
         always_active_restraints: List[restraints.Restraint],
         selectively_active_restraints: List[restraints.SelectivelyActiveCollection],
