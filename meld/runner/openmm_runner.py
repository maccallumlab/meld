#
# Copyright 2015 by Justin MacCallum, Alberto Perez, Ken Dill
# All rights reserved
#

from tkinter import E
from meld import interfaces
from meld.system import options
from meld.system import restraints
from meld.system.state import SystemState
from meld.runner import transform
from meld.util import log_timing

from openmm import app  # type: ignore
import openmm as mm  # type: ignore
from openmm import unit as u  # type: ignore

import logging
import numpy as np  # type: ignore
from typing import Optional, List, Dict
import random
import math

from meld.vault import ENERGY_GROUPS

logger = logging.getLogger(__name__)


GAS_CONSTANT = 8.314e-3


class OpenMMRunner(interfaces.IRunner):
    _always_on_restraints: List[restraints.Restraint]
    _selectable_collections: List[restraints.SelectivelyActiveCollection]
    _options: options.RunOptions
    _simulation: app.Simulation
    _omm_system: mm.System
    _topology: app.Topology
    _integrator: mm.LangevinIntegrator
    _barostat: mm.MonteCarloBarostat
    _timestep: int
    _initialized: bool
    _alpha: float
    _temperature: float
    _transformers: List[transform.TransformerBase]
    _extra_bonds: List[interfaces.ExtraBondParam]
    _extra_restricted_angles: List[interfaces.ExtraAngleParam]
    _extra_torsions: List[interfaces.ExtraTorsParam]

    def __init__(
        self,
        meld_system: interfaces.ISystem,
        options: options.RunOptions,
        communicator: Optional[interfaces.ICommunicator] = None,
        platform: str = None,
    ):
        self._omm_system = meld_system.omm_system
        self._topology = meld_system.topology
        self._integrator = meld_system.integrator
        self._barostat = meld_system.barostat
        self._solvation = meld_system.solvation
        self.builder_info = meld_system.builder_info

        # Default to CUDA platform
        platform = platform if platform else "CUDA"
        self.platform = platform

        if communicator:
            # Only need to figure out device id for CUDA
            if platform == "CUDA":
                self._device_id = communicator.negotiate_device_id()
            self._rank: Optional[int] = communicator.rank
        else:
            self._device_id = 0
            self._rank = None

        if meld_system.temperature_scaler is None:
            raise RuntimeError("system does not have temparture_scaler set")
        else:
            self.temperature_scaler = meld_system.temperature_scaler

        self._always_on_restraints = meld_system.restraints.always_active
        self._selectable_collections = (
            meld_system.restraints.selectively_active_collections
        )
        self._options = options
        self._timestep = 0
        self._initialized = False
        self._alpha = 0.0
        self._transformers: List[transform.TransformerBase] = []
        self._extra_bonds = meld_system.extra_bonds
        self._extra_restricted_angles = meld_system.extra_restricted_angles
        self._extra_torsions = meld_system.extra_torsions
        self._parameter_manager = meld_system.param_sampler
        self._mapper = meld_system.mapper

    def prepare_for_timestep(
        self, state: interfaces.IState, alpha: float, timestep: int
    ):
        self._alpha = alpha
        self._timestep = timestep
        assert self.temperature_scaler is not None
        self._temperature = self.temperature_scaler(alpha)
        self._initialize_simulation(state)

    @log_timing(logger)
    def minimize_then_run(self, state: interfaces.IState) -> interfaces.IState:
        return self._run(state, minimize=True)

    @log_timing(logger)
    def run(self, state: interfaces.IState) -> interfaces.IState:
        return self._run(state, minimize=False)

    def get_energy(self, state: interfaces.IState) -> float:
        # update all of the transformers
        self._transformers_update(state)

        # set the coordinates
        coordinates = u.Quantity(state.positions, u.nanometer)
        self._simulation.context.setPositions(coordinates)

        # set the box vectors
        if self._solvation == "explicit":
            box_vector = state.box_vector
            self._simulation.context.setPeriodicBoxVectors(
                [box_vector[0], 0.0, 0.0],
                [0.0, box_vector[1], 0.0],
                [0.0, 0.0, box_vector[2]],
            )

        # set the rdc alignments
        self._set_alignments(state)

        # get the energy
        snapshot = self._simulation.context.getState(getEnergy=True)
        e_potential = snapshot.getPotentialEnergy()
        e_potential = (
            e_potential.value_in_unit(u.kilojoule / u.mole)
            / GAS_CONSTANT
            / self._temperature
        )

        # get the log_prior for parameters being sampled
        log_prior = self._parameter_manager.log_prior(state.parameters, self._alpha)

        return e_potential - log_prior

<<<<<<< HEAD
=======
    def get_group_energies(self, state: interfaces.IState) -> np.ndarray:
        # update all of the transformers
        self._transformers_update(state)

        # set the coordinates
        coordinates = u.Quantity(state.positions, u.nanometer)
        self._simulation.context.setPositions(coordinates)

        # set the box vectors
        if self._solvation == "explicit":
            box_vector = state.box_vector
            self._simulation.context.setPeriodicBoxVectors(
                [box_vector[0], 0.0, 0.0],
                [0.0, box_vector[1], 0.0],
                [0.0, 0.0, box_vector[2]],
            )

        # set the rdc alignments
        self._set_alignments(state)

        group_energies = np.zeros(ENERGY_GROUPS)

        for i in range(ENERGY_GROUPS - 1):
            snapshot = self._simulation.context.getState(getEnergy=True, groups={i})
            e_potential = snapshot.getPotentialEnergy()
            e_potential = (
                e_potential.value_in_unit(u.kilojoule / u.mole)
                / GAS_CONSTANT
                / self._temperature
            )
            group_energies[i] = e_potential

        log_prior = self._parameter_manager.log_prior(state.parameters, self._alpha)
        group_energies[-1] = -log_prior

        return group_energies

>>>>>>> 128a6ee2
    def _get_forces(self, state: interfaces.IState) -> np.ndarray:
        # update all of the transformers
        self._transformers_update(state)

        # set the coordinates
        coordinates = u.Quantity(state.positions, u.nanometer)
        self._simulation.context.setPositions(coordinates)

        # set the box vectors
<<<<<<< HEAD
        if self._options.solvation == "explicit":
=======
        if self._solvation == "explicit":
>>>>>>> 128a6ee2
            box_vector = state.box_vector
            self._simulation.context.setPeriodicBoxVectors(
                [box_vector[0], 0.0, 0.0],
                [0.0, box_vector[1], 0.0],
                [0.0, 0.0, box_vector[2]],
            )

<<<<<<< HEAD
=======
        # set the rdc alignments
        self._set_alignments(state)

>>>>>>> 128a6ee2
        # get the forces
        snapshot = self._simulation.context.getState(getForces=True)
        forces = snapshot.getForces(asNumpy=True).value_in_unit(
            u.kilojoule / u.mole / u.nanometer
        )
        return forces

    def _get_max_force_norm(self, state: interfaces.IState) -> float:
        forces = self._get_forces(state)
        return np.max(np.linalg.norm(forces, axis=1))

    def _initialize_simulation(self, state: interfaces.IState) -> None:
        if self._initialized:
            # update temperature and pressure
            if self.builder_info.get("has_alignments", False):
                self._simulation.integrator.setGlobalVariableByName(
                    "kT", self._temperature * GAS_CONSTANT
                )
            else:
                self._integrator.setTemperature(self._temperature)
            if self._barostat:
                self._simulation.context.setParameter(
                    self._barostat.Temperature(), self._temperature
                )

            # update all of the system transformers
            self._transformers_update(state)

        else:
            # we need to set the whole thing from scratch
            self._initialized = True

            _add_extras(
                self._omm_system,
                self._extra_bonds,
                self._extra_restricted_angles,
                self._extra_torsions,
            )

            # setup the transformers
            self._transformers_setup()
            if len(self._always_on_restraints) > 0:
                print("Not all always on restraints were handled.")
                for remaining_always_on in self._always_on_restraints:
                    print("\t", remaining_always_on)
                raise RuntimeError("Not all always on restraints were handled.")

            if len(self._selectable_collections) > 0:
                print("Not all selectable restraints were handled.")
                for remaining_selectable in self._selectable_collections:
                    print("\t", remaining_selectable)
                raise RuntimeError("Not all selectable restraints were handled.")

            self._omm_system = self._transformers_add_interactions(
                state, self._omm_system, self._topology
            )
            self._transformers_finalize(state, self._omm_system, self._topology)

            # setup the platform, CUDA by default and Reference for testing
            properties: Dict[str, str]
            if self.platform == "Reference":
                logger.info("Using Reference platform.")
                platform = mm.Platform.getPlatformByName("Reference")
                properties = {}
            elif self.platform == "CPU":
                logger.info("Using CPU platform.")
                platform = mm.Platform.getPlatformByName("CPU")
                properties = {}
            elif self.platform == "CUDA":
                logger.info("Using CUDA platform.")
                platform = mm.Platform.getPlatformByName("CUDA")
                # The plugin currently requires that we use nvcc, as
                # nvrtc is not able to compile code that uses the cub
                # library, which we use in the plugin.
                # We can force the use of nvcc by setting CudaCompiler.
                # We set it to the default value, which will reflect the
                # OPENMM_CUDA_COMPILER environmnet variable if set.
                compiler = platform.getPropertyDefaultValue("CudaCompiler")
                logger.debug(f"Using CUDA compiler {compiler}.")
                properties = {
                    "CudaDeviceIndex": str(self._device_id),
                    "CudaPrecision": "mixed",
                    "CudaCompiler": compiler,
                }
            else:
                raise RuntimeError(f"Unknown platform {self.platform}.")

            # create the simulation object
            self._simulation = _create_openmm_simulation(
                self._topology, self._omm_system, self._integrator, platform, properties
            )

            self._transformers_update(state)

    def _transformers_setup(self) -> None:
        trans_types = [
            transform.ConfinementRestraintTransformer,
            transform.RDCRestraintTransformer,
            transform.CartesianRestraintTransformer,
            transform.YZCartesianTransformer,
            transform.COMRestraintTransformer,
            transform.AbsoluteCOMRestraintTransformer,
            transform.MeldRestraintTransformer,
            transform.REST2Transformer,
        ]

        for tt in trans_types:
            trans = tt(
                self._parameter_manager,
                self._mapper,
                self.builder_info,
                self._options,
                self._always_on_restraints,
                self._selectable_collections,
            )
            self._transformers.append(trans)

    def _transformers_add_interactions(
        self, state: interfaces.IState, sys, topol
    ) -> mm.System:
        for t in self._transformers:
            sys = t.add_interactions(state, sys, topol)
        return sys

    def _transformers_finalize(self, state: interfaces.IState, sys, topol) -> None:
        for t in self._transformers:
            t.finalize(state, sys, topol)

    def _transformers_update(self, state: interfaces.IState) -> None:
        for t in self._transformers:
            t.update(state, self._simulation, self._alpha, self._timestep)

    def _run_min_mc(self, state: interfaces.IState) -> interfaces.IState:
        if self._options.min_mc is not None:
            logger.info("Running MCMC before minimization.")
            logger.info(f"Starting energy {self.get_energy(state):.3f}")
            logger.info(
                f"Starting maximum force norm {self._get_max_force_norm(state):.3f}"
            )
            state.energy = self.get_energy(state)
            state = self._options.min_mc.update(state, self)
            logger.info(f"Ending energy {self.get_energy(state):.3f}")
            logger.info(
                f"Ending maximum force norm {self._get_max_force_norm(state):.3f}"
            )
        return state

    def _run_mc(self, state: interfaces.IState) -> interfaces.IState:
        if self._options.run_mc is not None:
            logger.info("Running MCMC.")
            logger.debug(f"Starting energy {self.get_energy(state):.3f}")
            state.energy = self.get_energy(state)
            state = self._options.run_mc.update(state, self)
            logger.debug(f"Ending energy {self.get_energy(state):.3f}")
        return state

    def _run(self, state: interfaces.IState, minimize: bool) -> interfaces.IState:
        # update the transformers to account for sampled parameters
        # stored in the state
        self._transformers_update(state)

        assert abs(state.alpha - self._alpha) < 1e-6

        # Run Monte Carlo position updates
        if minimize:
            state = self._run_min_mc(state)
        else:
            state = self._run_mc(state)

        # Run Monte Carlo parameter updates
        state = self._run_param_mc(state)

        # Run Monte Carlo mapper updates
        state = self._run_mapper_mc(state)

        coordinates = u.Quantity(state.positions, u.nanometer)
        velocities = u.Quantity(state.velocities, u.nanometer / u.picosecond)
        box_vectors = u.Quantity(state.box_vector, u.nanometer)

        # set the positions
        self._simulation.context.setPositions(coordinates)

        # if explicit solvent, then set the box vectors
        if self._solvation == "explicit":
            self._simulation.context.setPeriodicBoxVectors(
                [box_vectors[0].value_in_unit(u.nanometer), 0.0, 0.0],
                [0.0, box_vectors[1].value_in_unit(u.nanometer), 0.0],
                [0.0, 0.0, box_vectors[2].value_in_unit(u.nanometer)],
            )

        # set the rdc alignments
        self._set_alignments(state)

        # run energy minimization
        if minimize:
            logger.info("Running minimization.")
            pre_state = self._simulation.context.getState(
                getForces=True, getEnergy=True
            )
            pre_energy = (
                pre_state.getPotentialEnergy().value_in_unit(u.kilojoule_per_mole)
                / GAS_CONSTANT
                / self._temperature
            )
            pre_forces = pre_state.getForces().value_in_unit(
                u.kilojoule_per_mole / u.nanometer
            )
            pre_norm = np.max(np.linalg.norm(pre_forces, axis=1))
            logger.info(f"Starting energy {pre_energy:.3f}.")
            logger.info(f"Starting maximum force norm {pre_norm:.3f}.")

            self._simulation.minimizeEnergy(maxIterations=self._options.minimize_steps)

            post_state = self._simulation.context.getState(
                getForces=True, getEnergy=True
            )
            post_energy = (
                post_state.getPotentialEnergy().value_in_unit(u.kilojoule_per_mole)
                / GAS_CONSTANT
                / self._temperature
            )
            post_forces = post_state.getForces().value_in_unit(
                u.kilojoule_per_mole / u.nanometer
            )
            post_norm = np.linalg.norm(post_forces, axis=1)
            post_max = np.max(post_norm)
            post_index = np.argmax(post_norm)
            logger.info(f"Ending energy {post_energy:.3f}.")
<<<<<<< HEAD
            logger.info(f"Ending maximum force norm {post_max:.3f} on particle {post_index}.")
=======
            logger.info(
                f"Ending maximum force norm {post_max:.3f} on particle {post_index}."
            )
>>>>>>> 128a6ee2

        # set the velocities
        self._simulation.context.setVelocities(velocities)

        # run timesteps
        self._simulation.step(self._options.timesteps)

        # extract coords, vels, energy and strip units
        if self._solvation == "implicit":
            snapshot = self._simulation.context.getState(
                getPositions=True, getVelocities=True, getEnergy=True
            )
        elif self._solvation == "explicit":
            snapshot = self._simulation.context.getState(
                getPositions=True,
                getVelocities=True,
                getEnergy=True,
                enforcePeriodicBox=True,
            )
        coordinates = snapshot.getPositions(asNumpy=True).value_in_unit(u.nanometer)
        velocities = snapshot.getVelocities(asNumpy=True).value_in_unit(
            u.nanometer / u.picosecond
        )
        _check_for_nan(coordinates, velocities, self._rank)

        # if explicit solvent, the recover the box vectors
        if self._solvation == "explicit":
            box_vector = snapshot.getPeriodicBoxVectors().value_in_unit(u.nanometer)
            box_vector = np.array(
                (box_vector[0][0], box_vector[1][1], box_vector[2][2])
            )
        # just store zeros for implicit solvent
        else:
            box_vector = np.zeros(3)

        # get the energy
        e_potential = (
            snapshot.getPotentialEnergy().value_in_unit(u.kilojoule / u.mole)
            / GAS_CONSTANT
            / self._temperature
        )

        # store in state
        state.positions = coordinates
        state.velocities = velocities
        state.energy = e_potential
        state.box_vector = box_vector
        state.rdc_alignments = self._gather_alignments()

        return state

    def _gather_alignments(self):
        values = []
        if self.builder_info.get("has_alignments", False):
            for i in range(self.builder_info["num_alignments"]):
                for j in range(5):
                    a = self._simulation.context.getParameter(f"rdc_{i}_s{j + 1}")
                    values.append(a)
        values = np.array(values, dtype=np.float64)
        return values

    def _set_alignments(self, state):
        if self.builder_info.get("has_alignments", False):
            alignments = state.rdc_alignments.reshape(-1, 5)
            for i in range(alignments.shape[0]):
                for j in range(5):
                    self._simulation.context.setParameter(
                        f"rdc_{i}_s{j + 1}", alignments[i, j]
                    )

    def _run_param_mc(self, state):
        if not self._parameter_manager.has_parameters():
            return state

        if self._options.param_mcmc_steps is None:
            raise RuntimeError(
                "There are sampled parameters, but param_mcmc_steps is not set."
            )

        energy = self.get_energy(state)

        for _ in range(self._options.param_mcmc_steps):
            trial_params = self._parameter_manager.sample(state.parameters)
            if not self._parameter_manager.is_valid(trial_params):
                accept = False
            else:
                trial_state = SystemState(
                    state.positions,
                    state.velocities,
                    state.alpha,
                    state.energy,
                    state.box_vector,
                    trial_params,
                    state.mappings,
                )
                trial_energy = self.get_energy(trial_state)

                delta = trial_energy - energy

                if delta < 0:
                    accept = True
                else:
                    if random.random() < math.exp(-delta):
                        accept = True
                    else:
                        accept = False

            if accept:
                state = trial_state
                energy = trial_energy

        # Update transfomers in case we rejected the
        # last MCMC move
        if not accept:
            self._transformers_update(state)

        return state

    def _run_mapper_mc(self, state):
        if not self._mapper.has_mappers():
            return state

        if self._options.mapper_mcmc_steps is None:
            raise RuntimeError(
                "There are mapped atom groups, but mapper_mcmc_steps is not set."
            )

        energy = self.get_energy(state)

        for _ in range(self._options.mapper_mcmc_steps):
            trial_mappings = self._mapper.sample(state.mappings)

            trial_state = SystemState(
                state.positions,
                state.velocities,
                state.alpha,
                state.energy,
                state.box_vector,
                state.parameters,
                trial_mappings,
            )
            trial_energy = self.get_energy(trial_state)

            delta = trial_energy - energy

            if delta < 0:
                accept = True
            else:
                if random.random() < math.exp(-delta):
                    accept = True
                else:
                    accept = False

            if accept:
                state = trial_state
                energy = trial_energy

        # Update transfomers in case we rejected the
        # last MCMC move
        if not accept:
            self._transformers_update(state)
        return state


def _check_for_nan(
    coordinates: np.ndarray, velocities: np.ndarray, rank: Optional[int]
) -> None:
    output_rank = 0 if rank is None else rank
    if np.isnan(coordinates).any():
        raise RuntimeError("Coordinates for rank {} contain NaN", output_rank)
    if np.isnan(velocities).any():
        raise RuntimeError("Velocities for rank {} contain NaN", output_rank)


def _create_openmm_simulation(topology, system, integrator, platform, properties):
    return app.Simulation(topology, system, integrator, platform, properties)


def _add_extras(system, bonds, restricted_angles, torsions):
    # add the extra bonds
    if bonds:
        f = [f for f in system.getForces() if isinstance(f, mm.HarmonicBondForce)][0]
        for bond in bonds:
            f.addBond(bond.i, bond.j, bond.length, bond.force_constant)

    # add the extra restricted_angles
    if restricted_angles:
        # create the new force for restricted angles
        f = mm.CustomAngleForce(
            "0.5 * k_ra * (theta - theta0_ra)^2 / sin(theta * 3.1459 / 180)"
        )
        f.addPerAngleParameter("k_ra")
        f.addPerAngleParameter("theta0_ra")
        for angle in restricted_angles:
            f.addAngle(
                angle.i,
                angle.j,
                angle.k,
                (angle.force_constant, angle.angle),
            )
        system.addForce(f)

    # add the extra torsions
    if torsions:
        f = [f for f in system.getForces() if isinstance(f, mm.PeriodicTorsionForce)][0]
        for tors in torsions:
            f.addTorsion(
                tors.i,
                tors.j,
                tors.k,
                tors.l,
                tors.multiplicity,
                tors.phase,
                tors.energy,
            )<|MERGE_RESOLUTION|>--- conflicted
+++ resolved
@@ -145,8 +145,6 @@
 
         return e_potential - log_prior
 
-<<<<<<< HEAD
-=======
     def get_group_energies(self, state: interfaces.IState) -> np.ndarray:
         # update all of the transformers
         self._transformers_update(state)
@@ -184,7 +182,6 @@
 
         return group_energies
 
->>>>>>> 128a6ee2
     def _get_forces(self, state: interfaces.IState) -> np.ndarray:
         # update all of the transformers
         self._transformers_update(state)
@@ -194,11 +191,7 @@
         self._simulation.context.setPositions(coordinates)
 
         # set the box vectors
-<<<<<<< HEAD
-        if self._options.solvation == "explicit":
-=======
         if self._solvation == "explicit":
->>>>>>> 128a6ee2
             box_vector = state.box_vector
             self._simulation.context.setPeriodicBoxVectors(
                 [box_vector[0], 0.0, 0.0],
@@ -206,12 +199,9 @@
                 [0.0, 0.0, box_vector[2]],
             )
 
-<<<<<<< HEAD
-=======
         # set the rdc alignments
         self._set_alignments(state)
 
->>>>>>> 128a6ee2
         # get the forces
         snapshot = self._simulation.context.getState(getForces=True)
         forces = snapshot.getForces(asNumpy=True).value_in_unit(
@@ -440,13 +430,9 @@
             post_max = np.max(post_norm)
             post_index = np.argmax(post_norm)
             logger.info(f"Ending energy {post_energy:.3f}.")
-<<<<<<< HEAD
-            logger.info(f"Ending maximum force norm {post_max:.3f} on particle {post_index}.")
-=======
             logger.info(
                 f"Ending maximum force norm {post_max:.3f} on particle {post_index}."
             )
->>>>>>> 128a6ee2
 
         # set the velocities
         self._simulation.context.setVelocities(velocities)
