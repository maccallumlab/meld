--- conflicted
+++ resolved
@@ -3,20 +3,10 @@
 # All rights reserved
 #
 
-<<<<<<< HEAD
-from meld import interfaces
-from meld.system import options
-from meld.system import restraints
-from meld.system.state import SystemState
-from meld.runner import transform
-from meld.util import log_timing
-=======
 import logging
 import math
 import random
-from tkinter import E
 from typing import Dict, List, Optional
->>>>>>> 2a07d32e
 
 import numpy as np  # type: ignore
 import openmm as mm  # type: ignore
