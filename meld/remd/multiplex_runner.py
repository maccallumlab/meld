#
# Copyright 2015 by Justin MacCallum, Alberto Perez, Ken Dill
# All rights reserved
#

<<<<<<< HEAD
import numpy as np  # type: ignore
from meld.remd.reseed import NullReseeder
=======
"""
A module for running a replica exchange simulation on a single worker
"""

from meld.remd import ladder
from meld.remd import adaptor

import numpy as np  # type: ignore
>>>>>>> f4b57e0e
import logging
import math


logger = logging.getLogger(__name__)


class MultiplexReplicaExchangeRunner:
    """
    Class to coordinate running of replica exchange on a single worker
    """

    @property
    def n_replicas(self):
        """number of replicas"""
        return self._n_replicas

    @property
    def alphas(self):
        """current alpha values"""
        return self._alphas

    @property
    def step(self):
        """current step"""
        return self._step

    @property
    def max_steps(self):
        """number of steps to run"""
        return self._max_steps

    def __init__(
        self,
        n_replicas: int,
        max_steps: int,
        ladder: ladder.NearestNeighborLadder,
        adaptor: adaptor.Adaptor,
        step: int,
    ):
        """
        Initialize a MultiplexReplicaExchangeRunner

        Args:
            n_replicas: number of replicas
            max_steps: maximum number of steps to run
            ladder: Ladder object to handle exchanges
            adaptor: Adaptor object to handle alphas adaptation
            step: current step
        """
        self._n_replicas = n_replicas
        self._max_steps = max_steps
        self._step = step
        self.ladder = ladder
        self.adaptor = adaptor

        self._alphas = None
        self._setup_alphas()

    def run(self, system_runner, store):
        """
        Run replica exchange until finished

        Args:
            system_runner: a replica runner to run the simulations
            store: a store object to handle storing data to disk
        """
        logger.info("Beginning replica exchange")
        # check to make sure n_replicas matches
        assert self._n_replicas == store.n_replicas

        # load previous state from the store
        states = store.load_states(stage=self.step - 1)

        while self._step <= self._max_steps:
            logger.info(
                "Running replica exchange step %d of %d.", self._step, self._max_steps
            )
            # update alphas
            self._alphas = self.adaptor.adapt(self._alphas, self._step)

            for state_index in range(self._n_replicas):
                states[state_index].alpha = self._alphas[state_index]
                system_runner.prepare_for_timestep(
                    states[state_index], self._alphas[state_index], self._step
                )

                if self._step == 1:
                    logger.info("First step, minimizing and then running.")
                    states[state_index] = system_runner.minimize_then_run(
                        states[state_index]
                    )
                else:
                    logger.info("Running molecular dynamics.")
                    states[state_index] = system_runner.run(states[state_index])

            energies = []
            for state_index in range(self._n_replicas):
                system_runner.prepare_for_timestep(
                    states[state_index], self._alphas[state_index], self._step
                )
                # compute our energy for each state
                my_energies = self._compute_energies(states, system_runner)
                energies.append(my_energies)
            energies = np.array(energies)

            # ask the ladder how to permute things
            permutation_vector = self.ladder.compute_exchanges(energies, self.adaptor)
            states = self._permute_states(permutation_vector, states, system_runner)

            # store everything
            store.save_states(states, self.step)
            store.append_traj(states[0], self.step)
            store.save_alphas(self._alphas, self.step)
            store.save_permutation_vector(permutation_vector, self.step)
            store.save_energy_matrix(energies, self.step)
            store.save_acceptance_probabilities(
                self.adaptor.get_acceptance_probabilities(), self.step
            )
            store.save_data_store()

            # on to the next step!
            self._step += 1
            store.save_remd_runner(self)
            store.backup(self.step - 1)
        logger.info(
            "Finished %d steps of replica exchange successfully.", self._max_steps
        )

    @staticmethod
    def _compute_energies(states, system_runner):
        my_energies = []
        for state in states:
            my_energies.append(system_runner.get_energy(state))
        return my_energies

    @staticmethod
    def _permute_states(permutation_matrix, states, system_runner):
        old_coords = [s.positions for s in states]
        old_velocities = [s.velocities for s in states]
        old_box_vectors = [s.box_vector for s in states]
        old_energy = [s.energy for s in states]
        temperatures = [system_runner.temperature_scaler(s.alpha) for s in states]
        for i, index in enumerate(permutation_matrix):
            states[i].positions = old_coords[index]
            states[i].box_vector = old_box_vectors[index]
            states[i].velocities = (
                math.sqrt(temperatures[i] / temperatures[index]) * old_velocities[index]
            )
            states[i].energy = old_energy[index]
        return states

    def _setup_alphas(self):
        delta = 1.0 / (self._n_replicas - 1.0)
        self._alphas = [i * delta for i in range(self._n_replicas)]<|MERGE_RESOLUTION|>--- conflicted
+++ resolved
@@ -3,10 +3,6 @@
 # All rights reserved
 #
 
-<<<<<<< HEAD
-import numpy as np  # type: ignore
-from meld.remd.reseed import NullReseeder
-=======
 """
 A module for running a replica exchange simulation on a single worker
 """
@@ -15,7 +11,6 @@
 from meld.remd import adaptor
 
 import numpy as np  # type: ignore
->>>>>>> f4b57e0e
 import logging
 import math
 
