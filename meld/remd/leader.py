--- conflicted
+++ resolved
@@ -113,22 +113,14 @@
             )
 
             # communicate state
-            my_state = communicator.broadcast_states_to_followers(states)
+            my_state = communicator.broadcast_states_to_workers(states)
 
             # update alphas
-<<<<<<< HEAD
             system_runner.prepare_for_timestep(my_state, 0.0, self._step)
-=======
-            system_runner.prepare_for_timestep(0.0, self._step)
->>>>>>> f4b57e0e
             self._alphas = self.adaptor.adapt(self._alphas, self._step)
             communicator.broadcast_alphas_to_workers(self._alphas)
 
             # do one step
-<<<<<<< HEAD
-=======
-            my_state = communicator.broadcast_states_to_workers(states)
->>>>>>> f4b57e0e
             if minimize:
                 logger.info("First step, minimizing and then running.")
                 my_state = system_runner.minimize_then_run(my_state)
@@ -190,11 +182,8 @@
         old_velocities = [s.velocities for s in states]
         old_box_vectors = [s.box_vector for s in states]
         old_energy = [s.energy for s in states]
-<<<<<<< HEAD
         old_params = [s.parameters for s in states]
-=======
         assert system_runner.temperature_scaler is not None
->>>>>>> f4b57e0e
         temperatures = [system_runner.temperature_scaler(s.alpha) for s in states]
 
         for i, index in enumerate(permutation_matrix):
