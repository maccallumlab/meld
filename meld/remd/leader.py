#
# Copyright 2015 by Justin MacCallum, Alberto Perez, Ken Dill
# All rights reserved
#

"""
Module for replica exchange leader
"""

<<<<<<< HEAD
from .permute import permute_states
from meld import interfaces
from meld import vault
from meld.remd import worker
from meld.remd import ladder
from meld.remd import adaptor
from meld.system import gameld

=======
>>>>>>> 81254320
import logging
from typing import List, Sequence

import numpy as np

from meld import interfaces, vault
from meld.remd import adaptor, ladder, worker
from meld.remd.permute import permute_states

logger = logging.getLogger(__name__)


class LeaderReplicaExchangeRunner:
    """
    Class to coordinate running of replica exchange

    This class doesn't really know much about the calculation that
    is happening, but it's the glue that holds everything together.
    """

    @property
    def n_replicas(self) -> int:
        """number of replicas"""
        return self._n_replicas

    @property
    def alphas(self) -> List[float]:
        """current values of alpha"""
        return self._alphas

    @property
    def step(self) -> int:
        """current step"""
        return self._step

    @property
    def max_steps(self) -> int:
        """number of steps to run"""
        return self._max_steps

    _alphas: List[float]

    def __init__(
        self,
        n_replicas: int,
        max_steps: int,
        ladder: ladder.NearestNeighborLadder,
        adaptor: adaptor.Adaptor,
    ) -> None:
        """
        Initialize a LeaderReplicaExchangeRunner

        Args:
            n_replicas: number of replicas
            max_steps: maximum number of steps to run
            ladder: ladder object to handle exchanges
            adaptor: adaptor object to handle alphas adaptation
        """
        self._n_replicas = n_replicas
        self._max_steps = max_steps
        self._step = 1
        self.ladder = ladder
        self.adaptor = adaptor
        self._setup_alphas()

    def to_worker(self) -> worker.WorkerReplicaExchangeRunner:
        """
        Convert leader to worker
        """
        return worker.WorkerReplicaExchangeRunner(self.step, self.max_steps)

    def run(
        self,
        communicator: interfaces.ICommunicator,
        system_runner: interfaces.IRunner,
        store: vault.DataStore,
    ):
        """
        Run replica exchange until finished

        Args:
            communicator: a communicator object to talk with workers
            system_runner: a interfaces.IRunner object to run the simulations
            store: a store object to handle storing data to disk
        """
        # Check that the number of replicas is divisible by the number of workers.
        if communicator.n_replicas % communicator.n_workers:
            raise ValueError(
                "The number of replicas must be divisible by the number of workers."
            )
        # check to make sure n_replicas matches
        assert self._n_replicas == communicator.n_replicas
        assert self._n_replicas == store.n_replicas

        logger.info("Beginning replica exchange")

        # load previous state from the store
        all_states = store.load_states(stage=self.step - 1)

        # we always minimize when we first start, either on the first
        # stage or the first stage after a restart
        minimize = True

        while self._step <= self._max_steps:
            logger.info(
                "Running replica exchange step %d of %d.", self._step, self._max_steps
            )

            # communicate state
            leader_states = communicator.distribute_states_to_workers(all_states)

            # update alphas
            self._alphas = self.adaptor.adapt(self._alphas, self._step)
            my_alphas = communicator.distribute_alphas_to_workers(self._alphas)

            for i, (state, alpha) in enumerate(zip(leader_states, my_alphas)):
                state.alpha = alpha

                logger.info("Running Hamiltonian %d of %d", i + 1, len(leader_states))
                system_runner.prepare_for_timestep(state, alpha, self._step)

                # do one step
                if minimize:
                    logger.info("First step, minimizing and then running.")
                    state = system_runner.minimize_then_run(state)
                else:
                    logger.info("Running molecular dynamics.")
                    state = system_runner.run(state)

                leader_states[i] = state

            minimize = False  # we don't need to minimize again

            # Gather and distribute all of the states
            all_states = communicator.gather_states_from_workers(leader_states)
            communicator.broadcast_all_states_to_workers(all_states)

            # compute our energy for each state
            leader_energies = self._compute_energies(
                leader_states, all_states, system_runner
            )
            energies = communicator.gather_energies_from_workers(leader_energies)

            # ask the ladder how to permute things
            permutation_vector = self.ladder.compute_exchanges(energies, self.adaptor)
            all_states = permute_states(
                permutation_vector, all_states, system_runner, self.step
            )

            if system_runner._options.enable_gamd == True:
                # if it's time, change thresholds
                leader: bool = True
                gameld.change_thresholds(self.step, system_runner, communicator, leader)

            # store everything
            store.save_states(all_states, self.step)
            store.append_traj(all_states[0], self.step)
            store.save_alphas(np.array(self._alphas), self.step)
            store.save_permutation_vector(permutation_vector, self.step)
            store.save_energy_matrix(energies, self.step)
            store.save_acceptance_probabilities(
                self.adaptor.get_acceptance_probabilities(), self.step
            )
            store.save_data_store()

            # on to the next step!
            self._step += 1
            store.save_remd_runner(self)
            store.backup(self.step - 1)
        logger.info(
            "Finished %d steps of replica exchange successfully.", self._max_steps
        )

    #
    # private helper methods
    #

    def _compute_energies(
        self,
        hamiltonian_states: Sequence[interfaces.IState],
        all_states: Sequence[interfaces.IState],
        system_runner: interfaces.IRunner,
    ) -> np.ndarray:
        energies = []
        for hamiltonian in hamiltonian_states:
            hamiltonian_energies = []
            for state in all_states:
                system_runner.prepare_for_timestep(state, hamiltonian.alpha, self._step)
                energy = system_runner.get_energy(state)
                hamiltonian_energies.append(energy)
            energies.append(hamiltonian_energies)

        return np.array(energies)

    def _setup_alphas(self) -> None:
        delta = 1.0 / (self._n_replicas - 1.0)
        self._alphas = [i * delta for i in range(self._n_replicas)]<|MERGE_RESOLUTION|>--- conflicted
+++ resolved
@@ -7,17 +7,6 @@
 Module for replica exchange leader
 """
 
-<<<<<<< HEAD
-from .permute import permute_states
-from meld import interfaces
-from meld import vault
-from meld.remd import worker
-from meld.remd import ladder
-from meld.remd import adaptor
-from meld.system import gameld
-
-=======
->>>>>>> 81254320
 import logging
 from typing import List, Sequence
 
@@ -26,6 +15,7 @@
 from meld import interfaces, vault
 from meld.remd import adaptor, ladder, worker
 from meld.remd.permute import permute_states
+from meld.system import gameld
 
 logger = logging.getLogger(__name__)
 
