--- conflicted
+++ resolved
@@ -11,10 +11,6 @@
 from meld import util
 from meld import vault
 from meld import runner
-<<<<<<< HEAD
-from meld.remd import multiplex_runner
-=======
->>>>>>> 7d00ace4
 from openmm import version as mm_version  # type: ignore
 
 import os
