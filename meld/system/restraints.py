#
# Copyright 2015 by Justin MacCallum, Alberto Perez, Ken Dill
# All rights reserved
#

"""
Implements all of the restraints available in MELD.

This file implements restraints and related classes for MELD.
Restraints are the primary way that "extra" forces are added
into MELD simulations.

There are several important concepts: `restraints`, `groups`,
`collections`, `scalers`, `ramps`, `positioners`, and the
`restraint manager`.

Restraints
----------
Restraints represent "extra" forces that can be added into a
MELD simulation. There are many different types of restraints.
Each restraint object has a variety of parameters that describe
the strength of the force, the atoms involved, and so on.

There are two main types of restraints, :class:`SelectableRestraint`
and :class:`NonSelectableRestraint`, which have substantially different
behavior.

:class:`NonSelectableRestraint` are "always on". They may be scaled by
scalers and ramps, but the force from each :class:`NonSelectableRestraint`
is independent of other restraints.

:class:`SelectableRestraint` have forces and energies that depend on
other :class:`SelectableRestraint`. They may be combined into
:class:`RestraintGroup` objects, which allows for the ``n_active`` lowest
energy restraints to be active at each timestep. The remaining
restraints are inactive and do not contribute their forces or
energy to the system for that timestep. This selectable nature
allows for the implmentation of very flexible restraint
strategies useful for a variety of problems in structural
biology [1]_, [2]_.

The standard way to create a restraint is using their
:meth:`RestraintManager.create_restraint` with the appropriate
restraint key:

>>> r = system.restraints.create_restraint(rest_key, params...)


Groups
------
:class:`SelectableRestraint` must be part of a :class:`RestraintGroup`. Each
timestep, the restraints are sorted by energy and the ``num_active``
restraints with the lowest energy are activated for the timestep,
while the rest are ignored. It is not possible to add a
:class:`NonSelectableRestraint` to a :class:`RestraintGroup`.

:class:`RestraintGroups` are created by:

>>> g = system.restraints.create_restraint(list_of_restraints, num_active)

Collections
-----------
There are two types of collection: always on, and selectively active.

Restraints that will always be active are added to a single always on
collection. The standard ways to do this are:

>>> system.restraints.add_as_always_active(restraint)
>>> system.restraints.add_as_always_active_list(list_of_restraints)

Restraints or groups of restraints that will be selected are added
to selectively active collections. A mix of bare
:class:`SelectableRestraint` or :class:`RestraintGroup` objects may be added.
When bare restraints are added, they are automatically placed into
a group containing only that with restraint with ``num_active=1``.
The standard way to create a restraint group is:

>>> system.restraints.add_selectively_active_collection(
        list_of_restraints_and_groups, num_active)

Scalers
-------
Each replica in a MELD simulation has a value ``alpha`` that
runs from ``0.0`` to ``1.0``, inclusive. The lowest replica always
has ``alpha=0``, while the highest has ``alpha=1``. The strength
of restraints can be scaled by specifying a Scaler that maps
alpha into a scaling of the force constant.

Scalers are created and added to a restraint by:

>>> scaler = system.restraints.create_scaler(scaler_key, params...)
>>> r = system.restraints.create_restraint(rest_key, scaler=scaler, params...)

Ramps
-----
Ramps are similar to Scalers, except that they map the step of
the simulation into a scaling of the force constant. They are
typically used to slowly turn on forces at the start of a simulation.

Ramps are created and added to a restraint by:

>>> ramp = system.restraints.create_scaler(ramp_key, params...)
>>> r = system.restraints.create_restraint(rest_key, ramp=ramp, params...)

.. note::
   Despite the name, ramps are created with the :meth:`create_scaler` method.

Positioners
-----------
Positioners are used to control the position or distance in a restraint. They
function similar to Scalers, but rather than returning a value in ``[0, 1]``, they
return a value from a defined range.

Positioners are created and added to a restraint by:

>>> positioner = system.restraints.create_scaler(pos_key, params...)
>>> r = system.restraints.create_restraint(
        rest_key, param=positioner, params...)

.. note::
   Despite the name, positioners are created with the ``create_scaler`` method.

Restraint Manager
-----------------
The :class:`System` object maintains a :class:`RestraintManager` object, which is the
primary means for interacting with restraints. Generally, restraints, groups,
scalers, etc are created through the :class:`RestraintManager`, rather than
by direct construction.

References
----------
.. [1] J.L. MacCallum, A. Perez, and K.A. Dill, Determining protein structures
       by combining semireliable data with atomistic physical models by Bayesian
       inference, PNAS, 2015, 112(22), pp.6985--6990.
.. [2] A. Perez, J.L. MacCallum, and K.A. Dill, Accelerating molecular simulations
       of proteins using Bayesian inference on weak information, PNAS, 2015,
       112(38), pp. 11846--11851.
"""


from __future__ import annotations

from meld import interfaces
from meld.system import indexing

import math
import numpy as np  # type: ignore
<<<<<<< HEAD
from collections import namedtuple
from typing import Dict, Any
from meld.system.param_sampling import DiscreteParameter
=======
from typing import Dict, Any, Optional, Union, List, NamedTuple
>>>>>>> f4b57e0e


STRENGTH_AT_ALPHA_MAX = 1e-3  # default strength of restraints at alpha=1.0


class _RestraintRegistry(type):
    """
    Metaclass that maintains a registry of restraint types.

    All classes that descend from Restraint inherit _RestraintRegistry as their
    metaclass. _RestraintRegistry will automatically maintain a map between
    the class attribute '_restraint_key_' and all restraint types.

    The function get_constructor_for_key is used to get the class for the
    corresponding key.
    """

    _restraint_registry: Dict[str, type] = {}

    def __init__(cls, name, bases, attrs):
        if name in ["Restraint", "SelectableRestraint", "NonSelectableRestraint"]:
            pass  # we don't register the base classes
        else:
            try:
                key = attrs["_restraint_key_"]
            except KeyError:
                raise RuntimeError(
                    f"Restraint type {name} subclasses Restraint, "
                    "but does not set _restraint_key_"
                )
            if key in _RestraintRegistry._restraint_registry:
                raise RuntimeError(
                    "Trying to register two different classes"
                    f"with _restraint_key_ = {key}."
                )
            _RestraintRegistry._restraint_registry[key] = cls

    @classmethod
    def get_constructor_for_key(self, key):
        """Get the constructor for the restraint type matching key."""
        try:
            return _RestraintRegistry._restraint_registry[key]
        except KeyError:
            raise RuntimeError(f'Unknown restraint type "{key}".')


class Restraint(metaclass=_RestraintRegistry):
    """Abstract class for all restraints."""

    pass


class SelectableRestraint(Restraint):
    """Abstract class for selectable restraints."""

    pass


class NonSelectableRestraint(Restraint):
    """Abstract class for non-selectable restraints."""

    pass


class DistanceRestraint(SelectableRestraint):
    """
    Restrain the distance between two groups
    """

    _restraint_key_ = "distance"

    def __init__(
        self,
        system: interfaces.ISystem,
        scaler: Optional[RestraintScaler],
        ramp: Optional[TimeRamp],
        atom1: indexing.AtomIndex,
        atom2: indexing.AtomIndex,
        r1: Union[float, Positioner],
        r2: Union[float, Positioner],
        r3: Union[float, Positioner],
        r4: Union[float, Positioner],
        k: Union[float, Positioner],
    ):
        """
        Initialize a DistanceRestraint

        The energy is zero between ``r2`` and ``r3``. It increases
        quadratically between ``r1`` and ``r2`` and between
        ``r3`` and ``r4``. The energy increases linearly below ``r1``
        and above ``r4``.

        Args:
            system: system object that restraint belongs to
            scaler: a Scaler to vary the force constant with alpha.
                If ``None``, then a constant 1.0 scaler will
                be used.
            ramp: a time ramp to turn restraints on a beginning of simulation
            atom_1: index of atom 1
            atom_2: index of atom 2
            r1: in nanometers
            r2: in nanometers
            r3: in nanometers
            r4: in nanometers
            k: in :math:`kJ/mol/nm^2`
        """
        assert isinstance(atom1, indexing.AtomIndex)
        self.atom_index_1 = int(atom1)
        assert isinstance(atom2, indexing.AtomIndex)
        self.atom_index_2 = int(atom2)

        if isinstance(r1, Positioner):
            self.r1 = r1
        else:
            self.r1 = ConstantPositioner(r1)

        if isinstance(r2, Positioner):
            self.r2 = r2
        else:
            self.r2 = ConstantPositioner(r2)

        if isinstance(r3, Positioner):
            self.r3 = r3
        else:
            self.r3 = ConstantPositioner(r3)

        if isinstance(r4, Positioner):
            self.r4 = r4
        else:
            self.r4 = ConstantPositioner(r4)

        self.k = k
        self.scaler = scaler
        self.ramp = ramp
        self._check(system)

    def _check(self, system):
        for alpha in [0, 0.2, 0.4, 0.6, 0.8, 1.0]:
            if (
                self.r1(alpha) < 0
                or self.r2(alpha) < 0
                or self.r3(alpha) < 0
                or self.r4(alpha) < 0
            ):
                raise RuntimeError(
                    "r1 to r4 must be > 0. r1={} r2={} r3={} r4={}.".format(
                        self.r1(alpha), self.r2(alpha), self.r3(alpha), self.r4(alpha)
                    )
                )
            if self.r2(alpha) < self.r1(alpha):
                raise RuntimeError(
                    f"r2 must be >= r1. r1={self.r1(alpha)} r2={self.r2(alpha)}."
                )
            if self.r3(alpha) < self.r2(alpha):
                raise RuntimeError(
                    f"r3 must be >= r2. r2={self.r2(alpha)} r3={self.r3(alpha)}."
                )
            if self.r4(alpha) < self.r3(alpha):
                raise RuntimeError(
                    f"r4 must be >= r3. r3={self.r3(alpha)} r4={self.r4(alpha)}."
                )
        if self.k < 0:
            raise RuntimeError(f"k must be >= 0. k={self.k}.")


class GMMDistanceRestraint(SelectableRestraint):
    """
    Restrain multiple distances using Gaussian mixture models

    The energy has the form:

    E = w1 N1 exp(-0.5 (r-u1)^T P1 (r-u1)) + w2 N2 exp(-0.5 (r-u2)^T P2 (r-u2)) + ...

    where:
       w1, w2, ... are the weights
       N1, N2, ... are automatically calculated normalization factors
       r is the vector of distances for the atom pairs
       u1, u2, ... are the mean vectors for each component
       P1, P2, ... are the precision (inverse covariance) matrices for each component
    """

    _restraint_key_ = "gmm"

    def __init__(
        self,
        system: interfaces.ISystem,
        scaler: Optional[RestraintScaler],
        ramp: Optional[TimeRamp],
        n_distances: int,
        n_components: int,
        atoms: List[indexing.AtomIndex],
        weights: np.ndarray,
        means: np.ndarray,
        precisions: np.ndarray,
    ):
        """
        Initialize a GMMDistanceRestraint

        Args:
            system: system object that restraint belongs to
            scaler: A Scaler to vary the force constant with alpha.
                If ``None``, then a constant 1.0 scaler will
                be used.
            ramp: a time ramp to turn restraints on a beginning of simulation
            n_distances: number of distances involved in GMM; max 32
            n_components: number of mixture components; max 32
            atoms: a lit of length `2 * n_distances`
            weights: the weights for the mixture components, shape(n_components)
            means : the means of each mixture component, shape(n_components, n_distances)
            precisions: the precision (i.e. inverse covariance) of each mixture component,
                    shape(n_components, n_distances, n_distances)
        """
        self.scaler = scaler
        self.ramp = ramp
        self.n_distances = n_distances
        self.n_components = n_components
        self.weights = weights
        self.means = means
        self.precisions = precisions
        self.atoms = None
        self._setup_atoms(atoms, system)
        self._check(system)

    @classmethod
    def from_params(
        cls,
        system: interfaces.ISystem,
        scaler: Optional[RestraintScaler],
        ramp: Optional[TimeRamp],
        params: GMMParams,
    ) -> GMMDistanceRestraint:
        """
        Create a GMMDistanceRestraint from a GMMParams object.

        Args:
            system: system object that restraint belongs to
            scaler: A Scaler to vary the force constant with alpha.
                If ``None``, then a constant 1.0 scaler will
                be used.
            ramp: a time ramp to turn restraints on a beginning of simulation
            params: object to build restraint from
        """
        return cls(
            system,
            scaler,
            ramp,
            params.n_distances,
            params.n_components,
            params.atoms,
            params.weights,
            params.means,
            params.precisions,
        )

    def _setup_atoms(self, pair_list, system):
        self.atoms = []
        for index in pair_list:
            assert isinstance(index, indexing.AtomIndex)
            self.atoms.append(int(index))

    def _check(self, system):
        if len(self.atoms) != 2 * self.n_distances:
            raise RuntimeError("len(atoms) must be 2*n_distances")
        if self.weights.shape[0] != self.n_components:
            raise RuntimeError("weights must have shape (n_components,)")
        if self.means.shape != (self.n_components, self.n_distances):
            raise RuntimeError("means must have shape (n_components, n_distances)")
        if self.precisions.shape != (
            self.n_components,
            self.n_distances,
            self.n_distances,
        ):
            raise RuntimeError(
                "precisions must have shape (n_components, n_distances, n_distances)"
            )
        for i in range(self.n_components):
            if not np.allclose(self.precisions[i, :, :], self.precisions[i, :, :].T):
                raise RuntimeError("precision matrix must be symmetric")
        for i in range(self.n_components):
            # Perform a Cholesky decomposition on each precision matrix.
            # This will fail if the matrix is not positive definite.
            try:
                np.linalg.cholesky(self.precisions[i, :, :])
            except np.linalg.LinAlgError:
                raise RuntimeError("precision matrices must be positive definite")


class HyperbolicDistanceRestraint(SelectableRestraint):
    """
    Hyperbolic distance restraint between two atoms
    """

    _restraint_key_ = "hyperbolic"

    def __init__(
        self,
        system: interfaces.ISystem,
        scaler: Optional[RestraintScaler],
        ramp: Optional[TimeRamp],
        atom1: indexing.AtomIndex,
        atom2: indexing.AtomIndex,
        r1: float,
        r2: float,
        r3: float,
        r4: float,
        k: float,
        asymptote: float,
    ):
        """
        Initialize a HyperbolicDistanceRestraint

        Args:
            system: the system this restraint belongs to
            scaler: scale the force constant with alpha
            ramp: ramp up restraint over time
            atom1: first atom in bond
            atom2: second atom in bond
            r1: distance in nm
            r2: distance in nm
            r3: distance in nm
            r4: distance in nm
            asymptote: maximum energy in kT
        """
        assert isinstance(atom1, indexing.AtomIndex)
        self.atom_index_1 = int(atom1)
        assert isinstance(atom2, indexing.AtomIndex)
        self.atom_index_2 = int(atom2)
        self.r1 = r1
        self.r2 = r2
        self.r3 = r3
        self.r4 = r4
        self.k = k
        self.asymptote = asymptote

        self._check(system)

    def _check(self, system):
        if self.r1 < 0 or self.r2 < 0 or self.r3 < 0 or self.r4 < 0:
            raise RuntimeError(
                "r1 to r4 must be > 0. r1={} r2={} r3={} r4={}.".format(
                    self.r1, self.r2, self.r3, self.r4
                )
            )

        if self.r2 < self.r1:
            raise RuntimeError(f"r2 must be >= r1. r1={self.r1} r2={self.r2}.")

        if self.r3 < self.r2:
            raise RuntimeError(f"r3 must be >= r2. r2={self.r2} r3={self.r3}.")

        if self.r4 <= self.r3:
            raise RuntimeError(f"r4 must be > r3. r3={self.r3} r4={self.r4}.")

        if self.k < 0:
            raise RuntimeError(f"k must be >= 0. k={self.k}.")

        if self.asymptote < 0:
            raise RuntimeError(f"asymptote must be >= 0. asymptote={self.asymptote}.")


class TorsionRestraint(SelectableRestraint):
    """
    A Torsion restraint between four atoms
    """

    _restraint_key_ = "torsion"

    def __init__(
        self,
        system: interfaces.ISystem,
        scaler: Optional[RestraintScaler],
        ramp: Optional[TimeRamp],
        atom1: indexing.AtomIndex,
        atom2: indexing.AtomIndex,
        atom3: indexing.AtomIndex,
        atom4: indexing.AtomIndex,
        phi: float,
        delta_phi: float,
        k: float,
    ):
        """
        Initialize a TorsionRestraint

        Args:
            system: the system this restraint belongs to
            scaler: scale the force with alpha
            ramp: ramp up the force over time
            atom1: index of first atom
            atom2: index of second atom
            atom3: index of third atom
            atom4: index of fourth atom
            phi: equilibrium angle in degrees
            delta_phi: flat within delta_phi, degrees
            k: force constant in :math:`kJ/mol/deg^2`
        """
        assert isinstance(atom1, indexing.AtomIndex)
        assert isinstance(atom2, indexing.AtomIndex)
        assert isinstance(atom3, indexing.AtomIndex)
        assert isinstance(atom3, indexing.AtomIndex)
        self.atom_index_1 = int(atom1)
        self.atom_index_2 = int(atom2)
        self.atom_index_3 = int(atom3)
        self.atom_index_4 = int(atom4)
        self.phi = phi
        self.delta_phi = delta_phi
        self.k = k
        self.scaler = scaler
        self.ramp = ramp
        self._check()

    def _check(self):
        if (
            len(
                set(
                    [
                        self.atom_index_1,
                        self.atom_index_2,
                        self.atom_index_3,
                        self.atom_index_4,
                    ]
                )
            )
            != 4
        ):
            raise RuntimeError(
                "All four indices of a torsion restraint must be unique."
            )
        if self.phi < -180 or self.phi > 180:
            raise RuntimeError(f"-180 <= phi <= 180. phi was {self.phi}.")
        if self.delta_phi < 0 or self.delta_phi > 180:
            raise RuntimeError(f"0 <= delta_phi < 180. delta_phi was {self.delta_phi}.")
        if self.k < 0:
            raise RuntimeError(f"k >= 0. k was {self.k}.")


class DistProfileRestraint(SelectableRestraint):
    """
    A spline-based distance profile restraint between two atoms
    """

    _restraint_key_ = "dist_prof"

    def __init__(
        self,
        system: interfaces.ISystem,
        scaler: Optional[RestraintScaler],
        ramp: Optional[TimeRamp],
        atom1: indexing.AtomIndex,
        atom2: indexing.AtomIndex,
        r_min: float,
        r_max: float,
        n_bins: int,
        spline_params: np.ndarray,
        scale_factor: float,
    ):
        """
        Initialize a DistProfileRestraint

        Args:
            system: the system this restraint belongs to
            scaler: scale the force with alpha
            ramp; scale the force over time
            atom1: the first atom in the bond
            atom2: the second atom in the bond
            r_min: the minimum distance in the lookup table
            r_max: the maximum distance in the lookup table
            n_bins: the number of bins in the lookup table
            spline_params: the spline coefficient lookup table, shape(n_bins, 4)
            scale_factor: scale the energy
        """
        self.scaler = scaler
        self.ramp = ramp
        assert isinstance(atom1, indexing.AtomIndex)
        assert isinstance(atom2, indexing.AtomIndex)
        self.atom_index_1 = int(atom1)
        self.atom_index_2 = int(atom2)
        self.r_min = r_min
        self.r_max = r_max
        self.n_bins = n_bins
        self.spline_params = spline_params
        self.scale_factor = scale_factor
        self._check()

    def _check(self):
        assert self.r_min >= 0.0
        assert self.r_max > self.r_min
        assert self.n_bins > 0
        assert self.spline_params.shape[0] == self.n_bins
        assert self.spline_params.shape[1] == 4


class TorsProfileRestraint(SelectableRestraint):
    """
    A spline-based restraint between two torsions over eight atoms
    """

    _restraint_key_ = "tors_prof"

    def __init__(
        self,
        system: interfaces.ISystem,
        scaler: Optional[RestraintScaler],
        ramp: Optional[TimeRamp],
        atom1: indexing.AtomIndex,
        atom2: indexing.AtomIndex,
        atom3: indexing.AtomIndex,
        atom4: indexing.AtomIndex,
        atom5: indexing.AtomIndex,
        atom6: indexing.AtomIndex,
        atom7: indexing.AtomIndex,
        atom8: indexing.AtomIndex,
        n_bins: int,
        spline_params: np.ndarray,
        scale_factor: float,
    ):
        """
        Initialize a TorsProfileRestraint

        Args:
            system: the system this restraint belongs to
            scaler: scale the force with alpha
            ramp: ramp the strength of the force over time
            atom1: first atom of first torsion
            atom2: second atom of first torsion
            atom3: third atom of first torsion
            atom4: fourth atom of first torsion
            atom5: first atom of second torsion
            atom6: second atom of second torsion
            atom7: third atom of second torsion
            atom8: fourth atom of second torsion
            n_bins: number of bins in lookup
            spline_params: the spline coefficient lookup table, shape(n_bins, 16)
            scale_factor: scale the energy
        """
        self.scaler = scaler
        self.ramp = ramp

        assert isinstance(atom1, indexing.AtomIndex)
        assert isinstance(atom2, indexing.AtomIndex)
        assert isinstance(atom3, indexing.AtomIndex)
        assert isinstance(atom4, indexing.AtomIndex)
        assert isinstance(atom5, indexing.AtomIndex)
        assert isinstance(atom6, indexing.AtomIndex)
        assert isinstance(atom7, indexing.AtomIndex)
        assert isinstance(atom8, indexing.AtomIndex)
        self.atom_index_1 = int(atom1)
        self.atom_index_2 = int(atom2)
        self.atom_index_3 = int(atom3)
        self.atom_index_4 = int(atom4)
        self.atom_index_5 = int(atom5)
        self.atom_index_6 = int(atom6)
        self.atom_index_7 = int(atom7)
        self.atom_index_8 = int(atom8)

        self.n_bins = n_bins
        self.spline_params = spline_params
        self.scale_factor = scale_factor
        self._check()

    def _check(self):
        assert self.n_bins > 0
        n_params = self.n_bins * self.n_bins
        assert self.spline_params.shape[0] == n_params
        assert self.spline_params.shape[1] == 16


class RdcRestraint(NonSelectableRestraint):
    """
    Residual Dipolar Coupling Restraint
    """

    _restraint_key_ = "rdc"

    def __init__(
        self,
        system: interfaces.ISystem,
        scaler: Optional[RestraintScaler],
        ramp: Optional[TimeRamp],
        atom1: indexing.AtomIndex,
        atom2: indexing.AtomIndex,
        kappa: float,
        d_obs: float,
        tolerance: float,
        force_const: float,
        quadratic_cut: float,
        weight: float,
        expt_index: int,
        patcher,
    ):
        """
        Initialize an RdcRestraint

        Args:
            system: the system this restraint belongs to
            scaler: scale the force with alpha
            ramp: scale the force over time
            atom1: the first atom in the RDC
            atom2: the second atom in the RDC
            kappa: prefactor for RDC calculation in :math:`Hz / Angstrom^3`
            d_obs: observed dipolar coupling in Hz
            tolerance: calculed couplings within tolerance (in Hz) of d_obs
                will have zero energy and force
            force_const: force constant in :math:`kJ/mol/Hz^2`
            quadratic_cut: force constant becomes linear bond this deviation s^-1
            weight: dimensionless weight to place on this restraint
            expt_index: integer experiment id
            patcher: the :class:`RdcAlignmentPatcher` used to create the alignment tensor

        .. note::
           Typical values for kappa are:

           - 1H - 1H: :math:`-360300 \ Hz / Angstrom^3`
           - 13C - 1H: :math:`-90600 \ Hz / Angstrom^3`
           - 15N - 1H: :math:`36500 \ Hz / Angstrom^3`
        """
        assert isinstance(atom1, indexing.AtomIndex)
        assert isinstance(atom2, indexing.AtomIndex)
        self.atom_index_1 = int(atom1)
        self.atom_index_2 = int(atom2)
        self.s1_index = int(system.index.atom(patcher.resids[expt_index], "S1"))
        self.s2_index = int(system.index.atom(patcher.resids[expt_index], "S2"))
        self.kappa = float(kappa)
        self.d_obs = float(d_obs)
        self.tolerance = float(tolerance)
        self.force_const = float(force_const)
        self.quadratic_cut = quadratic_cut
        self.weight = float(weight)
        self.expt_index = int(expt_index)
        self.scaler = scaler
        self.ramp = ramp
        self._check(system)

    def _check(self, system):
        if self.atom_index_1 == self.atom_index_2:
            raise ValueError("atom1 and atom2 must be different")
        if self.tolerance < 0:
            raise ValueError("tolerance must be > 0")
        if self.force_const < 0:
            raise ValueError("force_constant must be > 0")
        if self.weight < 0:
            raise ValueError("weight must be > 0")
        if self.quadratic_cut <= 0:
            raise ValueError("quadratic_cut must be > 0")


class ConfinementRestraint(NonSelectableRestraint):
    """
    Confinement restraint from origin

    Confines an atom to be within radius of the origin. These restraints are
    typically set to somewhat larger than the expected radius of gyration of
    the protein and help to keep the structures comapact even when the protein
    is unfolded. Typically used with a :class:`ConstantScaler`.
    """

    _restraint_key_ = "confine"

    def __init__(
        self,
        system: interfaces.ISystem,
        scaler: Optional[RestraintScaler],
        ramp: Optional[TimeRamp],
        atom_index: indexing.AtomIndex,
        radius: float,
        force_const: float,
    ):
        """
        Initialize a ConfinementRestraint

        Args:
            system: the system that this restraint belongs to
            scaler: scale the force with alpha
            ramp: scale the force over time
            atom_index: the index of the restrained atom
            radius: the distance to confine to
            force_const: strength of confinement
        """
        assert isinstance(atom_index, indexing.AtomIndex)
        self.atom_index = int(atom_index)
        self.radius = float(radius)
        self.force_const = float(force_const)
        self.scaler = ConstantScaler() if scaler is None else scaler
        self.ramp = ConstantRamp() if ramp is None else ramp
        self._check(system)

    def _check(self, system):
        if self.radius < 0:
            raise ValueError("radius must be > 0")
        if self.force_const < 0:
            raise ValueError("force_constant must be > 0")


class CartesianRestraint(NonSelectableRestraint):
    """Cartesian restraint on xyz coordinates"""

    _restraint_key_ = "cartesian"

    def __init__(
        self,
        system: interfaces.ISystem,
        scaler: Optional[RestraintScaler],
        ramp: Optional[TimeRamp],
        atom_index: indexing.AtomIndex,
        x: float,
        y: float,
        z: float,
        delta: float,
        force_const: float,
    ):
        """
        Initialize a CartesianRestraint

        Args:
            system: the system this restraint belongs to
            scaler: scale the force with alpha
            ramp: scale the force over time
            atom_index: the atom to restrain
            x: equilibrium x-coordinate, in nm
            y: equilibrium y-coordinate, in nm
            z: equilibrium z-coordinate, in nm
            delta: energy is zero within delta, in nm
            force_const: force constant in :math:`kJ/mol/nm^2`
        """
        assert isinstance(atom_index, indexing.AtomIndex)
        self.atom_index = int(atom_index)
        self.x = x
        self.y = y
        self.z = z
        self.delta = delta
        self.force_const = force_const
        self.scaler = ConstantScaler() if scaler is None else scaler
        self.ramp = ConstantRamp() if ramp is None else ramp
        self._check()

    def _check(self):
        if self.delta < 0:
            raise ValueError("delta must be non-negative")
        if self.force_const < 0:
            raise ValueError("force_const must be non-negative")


class YZCartesianRestraint(NonSelectableRestraint):
    """
    Cartesian restraint on yz coordinates only
    """

    _restraint_key_ = "yzcartesian"

    def __init__(
        self,
        system: interfaces.ISystem,
        scaler: Optional[RestraintScaler],
        ramp: Optional[TimeRamp],
        atom_index: indexing.AtomIndex,
        y: float,
        z: float,
        delta: float,
        force_const: float,
    ):
        """
        Initialize a YZCartesianRestraint

        Args:
            system: the system this restraint belongs to
            scaler: scale the force with alpha
            ramp: scale the force over time
            atom_index: the atom to restrain
            x: equilibrium x-coordinate, in nm
            y: equilibrium y-coordinate, in nm
            delta: energy is zero within delta, in nm
            force_const: force constant in :math:`kJ/mol/nm^2`
        """
        assert isinstance(atom_index, indexing.AtomIndex)
        self.atom_index = int(atom_index)
        self.y = y
        self.z = z
        self.delta = delta
        self.force_const = force_const
        self.scaler = ConstantScaler() if scaler is None else scaler
        self.ramp = ConstantRamp() if ramp is None else ramp
        self._check()

    def _check(self):
        if self.delta < 0:
            raise ValueError("delta must be non-negative")
        if self.force_const < 0:
            raise ValueError("force_const must be non-negative")


class AbsoluteCOMRestraint(NonSelectableRestraint):
    """
    Restraint on the distance between a group and a point in space

    This class implements a restraint on the distance between the
    center of a group and a point in space.

    The weights used to calculate the center can be specified as
    ``weights``. If ``None``, then the masses of the atoms will be used.

    The ``dims`` parameter controls which dimensions are used to compute the
    distance. For example if ``dims='xyz'``, then the distance will be the
    normal distance in all three dimensions. If ``dims=x``, then only the
    x-component will be considered.

    Restraints are typically added using ``RestraintMangager.create_restraint``
    with the ``'abs_com'`` key:

    >>> r = system.restraints.create_restraint('abs_com',
                                               scaler=scaler, ramp=ramp,
                                               group=group,
                                               weights=weights,
                                               dims=dims,
                                               force_const=force_const,
                                               position=position)
    """

    _restraint_key_ = "abs_com"

    def __init__(
        self,
        system: interfaces.ISystem,
        scaler: Optional[RestraintScaler],
        ramp: Optional[TimeRamp],
        group: List[indexing.AtomIndex],
        weights: np.ndarray,
        dims: str,
        force_const: float,
        position: np.ndarray,
    ):
        """
        Initialize an AbsoluteCOMRestraint

        Args:
            system: system object used for indexing
            scaler: scale the force with alpha
            ramp: scale the force over time
            group: atoms to restrain COM
            weights: Weights to use when calculating the COM. If ``None``,
                then the masses will be used.
            dims: combination of x, y, z that determines which dimensions
                are used when calculating the distance
            force_const: force constant in kJ/mol/nm^2
            point: location in space to restrain to
        """
        self.scaler: RestraintScaler = ConstantScaler() if scaler is None else scaler
        self.ramp: TimeRamp = ConstantRamp() if ramp is None else ramp

        self.dims = dims
        self._check_dims()

        self.force_const = force_const
        if self.force_const < 0:
            raise ValueError("force_const cannot be negative")

        self.position = np.array(position, dtype=float)
        if len(self.position) != 3:
            raise ValueError("position should be an array of [x, y, z]")

        self.weights = weights
        self.indices = self._get_indices(group)
        self._check_weights()

    def _check_weights(self):
        if self.weights is not None:
            if len(self.indices) != len(self.weights):
                raise ValueError("weights and group have different lengths")
            for w in self.weights:
                if w < 0:
                    raise ValueError("weights must be > 0")

    def _check_dims(self):
        for c in self.dims:
            if c not in "xyz":
                raise ValueError(f'dims must be a combination of "xyz", found {c}')
        for c in "xyz":
            if self.dims.count(c) > 1:
                raise ValueError(f"{c} occurs more than once in dims")

    def _get_indices(self, group):
        indices = []
        for g in group:
            assert isinstance(g, indexing.AtomIndex)
            indices.append(int(g))
        return indices


class COMRestraint(NonSelectableRestraint):
    """
    Restraint on the distance between two groups along selected axes

    This class implements a restraint on the distance between the center of
    two groups.

    The weights used to calculate the center can be specified as ``weights1``
    and ``weights2``. If these are ``None``, then the masses of the atoms
    will be used.

    The ``dims`` parameter controls which dimensions are used to compute the
    distance. For example if ``dims='xyz'``, then the distance will be the
    normal distance in all three dimensions. If ``dims='x'``, then only the
    x-component will be considered.

    Restraints are typically added using ``RestraintMangager.create_restraint``
    with the ``'com'`` key:

    >>> r = system.restraints.create_restraint('com', scaler, ramp=ramp,
                                               group1=group1, group2=group2,
                                               weights1=weights1,
                                               weights2=weights2,
                                               dims=dims,
                                               force_const=force_const,
                                               distance=distance)
    """

    _restraint_key_ = "com"

    def __init__(
        self,
        system: interfaces.ISystem,
        scaler: Optional[RestraintScaler],
        ramp: Optional[TimeRamp],
        group1: List[indexing.AtomIndex],
        group2: List[indexing.AtomIndex],
        weights1: List[float],
        weights2: List[float],
        dims: str,
        force_const: float,
        distance: Union[float, Positioner],
    ):
        """
        Initialize a COMRestraint

        Args:
            system: the system this restraint belongs to
            scaler: scale the force with alpha
            ramp: scale the force over time
            group1: atoms in group1
            group2: atoms in group2
            weights1: Weights to use when calculating the COM. If ``None``,
                then the atom masses will be used.
            weights2: Weights to use when calculating the COM. If ``None``,
                then the atom masses will be used.
            dims: combination of x, y, z that determines which dimensions
                are used when calculating the distance
            force_const: force constant in kJ/mol/nm^2
            distance: distance between groups
        """
        # setup indices
        self.scaler = ConstantScaler() if scaler is None else scaler
        self.ramp = ConstantRamp() if ramp is None else ramp

        self.indices1 = self._get_indices(group1)
        self.indices2 = self._get_indices(group2)

        # setup the weights
        self.weights1 = weights1
        if self.weights1 is not None:
            if len(self.indices1) != len(self.weights1):
                raise ValueError("len(indices1) != len(weights1)")
            for w in self.weights1:
                if w < 0:
                    raise ValueError("weights1 must be > 0")
        self.weights2 = weights2
        if weights2 is not None:
            if len(self.indices2) != len(weights2):
                raise ValueError("len(indices2) != len(weights2)")
            for w in self.weights2:
                if w < 0:
                    raise ValueError("weights2 must be > 0")

        # setup the dimensions
        self.dims = dims
        self._check_dims()

        # setup the force constant and positioner
        self.force_const = force_const
        if self.force_const < 0:
            raise ValueError("force constant cannot be negative")
        if isinstance(distance, Positioner):
            self.positioner = distance
        else:
            if distance < 0.0:
                raise ValueError("distance cannot be negative")

            self.positioner = ConstantPositioner(distance)

    def _get_indices(self, group):
        indices = []
        for g in group:
            assert isinstance(g, indexing.AtomIndex)
            indices.append(int(g))
        return indices

    def _check_dims(self):
        # check for non 'xyz'
        for c in self.dims:
            if c not in "xyz":
                raise ValueError(f'dims must be a combination of "xyz", found {c}')
        for dim in "xyz":
            count = self.dims.count(dim)
            if count > 1:
                raise ValueError(f"{dim} occurs more than once in dims")


class AlwaysActiveCollection:
<<<<<<< HEAD
    """ """
=======
    """
    A collection of restraints that are always on
    """
>>>>>>> f4b57e0e

    def __init__(self):
        self._restraints = []

    @property
    def restraints(self) -> List[Restraint]:
        return self._restraints

    def add_restraint(self, restraint: Restraint):
        """
        Add a restraint

        Args:
            restraint: restraint to add
        """
        if not isinstance(restraint, Restraint):
            raise RuntimeError(
                f"Tried to add unknown restraint of type {str(type(restraint))}."
            )
        self._restraints.append(restraint)


class SelectivelyActiveCollection:
<<<<<<< HEAD
    """ """
=======
    """
    A collection of :class:`RestraintGroup` that are selectively active
>>>>>>> f4b57e0e

    Each time step the ``num_active`` lowest energy groups will be active.
    """

    def __init__(
        self,
        restraint_list: List[Union[RestraintGroup, SelectableRestraint]],
        num_active: int,
    ):
        """
        Initialize a SelectivelyActiveCollection

        Args
            restraint_list: list of restraints to add to collection
            num_active: number active each time step

        .. note::
           ``restraint_list`` can contain both :class:`RestraintGroup` and
           :class:`SelectableRestraint`. Any :class:`SelectableRestraints`
           will be put into a singleton :class:`RestraintGroup`.
        """
        self._groups: List[RestraintGroup] = []
        if not restraint_list:
            raise RuntimeError(
                "SelectivelyActiveCollection cannot have empty" "restraint list."
            )
        for rest in restraint_list:
            self._add_restraint(rest)

        # Do error checking
        n_rest = len(self._groups)
        if isinstance(num_active, DiscreteParameter):
            if num_active.min < 0:
                raise RuntimeError("num_active must be >= 0.")
            if num_active.max > n_rest:
                raise RuntimeError(f"num active must be <= num_groups ({n_rest}).")
        else:
            if num_active < 0:
                raise RuntimeError("num_active must be >= 0.")
            if num_active > n_rest:
                raise RuntimeError(f"num active must be <= num_groups ({n_rest}).")
        self._num_active = num_active

    @property
    def groups(self) -> List[RestraintGroup]:
        """
        Number of groups in collection
        """
        return self._groups

    @property
    def num_active(self) -> int:
        """
        Number active in collection
        """
        return self._num_active

    def _add_restraint(self, restraint):
        if isinstance(restraint, RestraintGroup):
            self._groups.append(restraint)
        elif not isinstance(restraint, SelectableRestraint):
            raise RuntimeError(
                f"Cannot add restraint of type {str(type(restraint))} to"
                "SelectivelyActiveCollection"
            )
        else:
            group = RestraintGroup([restraint], 1)
            self._groups.append(group)


class RestraintGroup:
    """
    A group of selectable restraints

    Each timestep the lowest ``num_active`` energy restraints will be active.
    """

    def __init__(self, rest_list: List[SelectableRestraint], num_active: int):
        """
        Initialize a RestraintGroup

        Args:
            rest_list: list of :class:`SelectableRestraint` in this group
            num_active: number active each timestep
        """
        self._restraints: List[SelectableRestraint] = []
        if not rest_list:
            raise RuntimeError("rest_list cannot be empty.")
        for rest in rest_list:
            self._add_restraint(rest)

        n_rest = len(self._restraints)
        if isinstance(num_active, DiscreteParameter):
            if num_active.min < 0:
                raise RuntimeError("num_active must be >= 0.")
            if num_active.max > n_rest:
                raise RuntimeError(f"num active must be <= num_restraints ({n_rest}).")
        else:
            if num_active < 0:
                raise RuntimeError("num_active must be >= 0.")
            if num_active > n_rest:
                raise RuntimeError(f"num_active must be <= n_rest ({n_rest}).")
        self._num_active = num_active

    @property
    def restraints(self) -> List[SelectableRestraint]:
        """
        Restraints in the group
        """
        return self._restraints

    @property
    def num_active(self) -> int:
        """
        Number of active restraints
        """
        return self._num_active

    def _add_restraint(self, rest):
        if not isinstance(rest, SelectableRestraint):
            raise RuntimeError("Can only add SelectableRestraints to a RestraintGroup.")
        self._restraints.append(rest)


class RestraintManager:
<<<<<<< HEAD
    """ """
=======
    """
    A class to manage restraints for a System
    """

    def __init__(self, system: interfaces.ISystem):
        """
        Initialize a RestraintManager
>>>>>>> f4b57e0e

        Args:
            system: the System to manage restraints for
        """
        self._system = system
        self._always_active = AlwaysActiveCollection()
        self._selective_collections: List[SelectivelyActiveCollection] = []

    @property
    def always_active(self) -> List[Restraint]:
        """
        Always active restraints
        """
        return self._always_active.restraints

    @property
    def selectively_active_collections(self) -> List[SelectivelyActiveCollection]:
        """
        Selectively active collections
        """
        return self._selective_collections

    def add_as_always_active(
        self, restraint: Union[NonSelectableRestraint, SelectableRestraint]
    ) -> None:
        """
        Add a restraint as always active

        Args:
            restraint: the restraint to add
        """
        self._always_active.add_restraint(restraint)

    def add_as_always_active_list(
        self, restraint_list: List[Union[NonSelectableRestraint, SelectableRestraint]]
    ) -> None:
        """
        Add a list of restraints as always active

        Args:
            restraint_list: the restraints to add
        """
        for r in restraint_list:
            self.add_as_always_active(r)

    def add_selectively_active_collection(
        self,
        rest_list: List[Union[RestraintGroup, SelectableRestraint]],
        num_active: int,
    ) -> None:
        """
        Add a selectively active collection

        Args:
            rest_list: list of restraints or restraint groups to add
            num_active: number of active groups in collection
        """
        self._selective_collections.append(
            SelectivelyActiveCollection(rest_list, num_active)
        )

    def create_restraint(
        self,
        rest_type: str,
        scaler: Optional[RestraintScaler] = None,
        ramp: Optional[TimeRamp] = None,
        **kwargs,
    ) -> Restraint:
        r"""
        Create a restraint

        Args:
            rest_type: type of restraint to add
            scaler: scale the force with alpha
            ramp: scale the force over time
            \**kwargs: passed along to restraint creation functions
        """
        if scaler is None:
            scaler = ConstantScaler()
        else:
            if not isinstance(scaler, RestraintScaler):
                raise ValueError(
                    "scaler must be a subclass of RestraintScaler, "
                    f"you tried to add a {type(scaler)}."
                )

        if ramp is None:
            ramp = ConstantRamp()
        else:
            if not isinstance(ramp, TimeRamp):
                raise ValueError(
                    "ramp must be a subclass of TimeRamp,"
                    f"you tried to add a {type(ramp)}."
                )

        return _RestraintRegistry.get_constructor_for_key(rest_type)(
            self._system, scaler, ramp, **kwargs
        )

    def create_restraint_group(
        self, rest_list: List[SelectableRestraint], num_active: int
    ) -> RestraintGroup:
        """
        Create a restraint group

        Args:
            rest_list: restraints to include in group
            num_active: number of restraints active at each timestep

        Returns:
            the new restraint group
        """
        return RestraintGroup(rest_list, num_active)

    def create_scaler(self, scaler_type: str, **kwargs) -> RestraintScaler:
        r"""
        Create a restraint scaler

        Args:
            scaler_type: the type a scaler to create
            \**kwargs: passed along to the scaler creattion functions

        Returns:
            the new restraint scaler
        """
        return ScalerRegistry.get_constructor_for_key(scaler_type)(**kwargs)


class ScalerRegistry(type):
    """
    Metaclass that maintains a registry of scaler types.

    All classes that decend from Scaler inherit ScalerRegistry as their
    metaclass. ScalerRegistry will automatically maintain a map between
    the class attribute '_scaler_key_' and all scaler types.

    The function get_constructor_for_key is used to get the class for the
    corresponding key.
    """

    _scaler_registry: Dict[str, type] = {}

    def __init__(cls, name, bases, attrs):
        if name in ["AlphaMapper", "RestraintScaler", "TimeRamp", "Positioner"]:
            pass  # we don't register the base classes
        else:
            try:
                key = attrs["_scaler_key_"]
            except KeyError:
                raise RuntimeError(
                    f"Scaler type {name} subclasses Scaler, but"
                    "does not set _scaler_key_"
                )
            if key in ScalerRegistry._scaler_registry:
                raise RuntimeError(
                    "Trying to register two different classes"
                    f"with _scaler_key_ = {key}."
                )
            ScalerRegistry._scaler_registry[key] = cls

    @classmethod
    def get_constructor_for_key(self, key):
        """Get the constructor for the scaler type matching key."""
        try:
            return ScalerRegistry._scaler_registry[key]
        except KeyError:
            raise RuntimeError(f'Unknown scaler type "{key}".')


class AlphaMapper(metaclass=ScalerRegistry):
    """Base class for all scalers."""

    def __init__(self):
        self._alpha_min = 0.0
        self._alpha_max = 1.0

    def _check_alpha_range(self, alpha):
        if alpha < 0 or alpha > 1:
            raise RuntimeError(f"0 >= alpha >= 1. alpha is {alpha}.")

    def _handle_boundaries(self, alpha):
        if alpha <= self._alpha_min:
            return 1.0
        elif alpha >= self._alpha_max:
            return 0.0
        else:
            return None

    def _check_alpha_min_max(self):
        if (
            self._alpha_min < 0
            or self._alpha_min > 1
            or self._alpha_max < 0
            or self._alpha_max > 1
        ):
            raise RuntimeError(
                "alpha_min and alpha_max must be in range [0, 1]."
                f"alpha_min={self._alpha_min} alpha_max={self._alpha_max}."
            )
        if self._alpha_min >= self._alpha_max:
            raise RuntimeError(
                "alpha_max must be less than alpha_min."
                f"alpha_min={self._alpha_min} alpha_max={self._alpha_max}."
            )


class RestraintScaler(AlphaMapper):
    """Base class for all resraint scaler classes."""

    def __call__(self, alpha: float) -> float:
        raise NotImplementedError("Cannot call base RestraintScaler")


class ConstantScaler(RestraintScaler):
    """This scaler is "always on" and always returns a value of 1.0"."""

    _scaler_key_ = "constant"

    def __call__(self, alpha: float) -> float:
        self._check_alpha_range(alpha)
        return 1.0


class LinearScaler(RestraintScaler):
    """
    This scaler linearly interpolates from alpha_min to alpha_max.
    """

    _scaler_key_ = "linear"

    def __init__(
        self,
        alpha_min: float,
        alpha_max: float,
        strength_at_alpha_min: float = 1.0,
        strength_at_alpha_max: float = STRENGTH_AT_ALPHA_MAX,
    ):
        """
        Initialize a LinearScaler

        Args:
            alpha_min: minimum alpha value
            alpha_max: maximum alpha value
            strength_at_alpha_min: strength when alpha <= alpha_min
            strength_at_alpha_max: strength when alpha >= alpha_max
        """
        self._alpha_min = alpha_min
        self._alpha_max = alpha_max
        self._strength_at_alpha_min = strength_at_alpha_min
        self._strength_at_alpha_max = strength_at_alpha_max
        self._delta = alpha_max - alpha_min
        self._check_alpha_min_max()

    def __call__(self, alpha: float) -> float:
        self._check_alpha_range(alpha)
        scale = self._handle_boundaries(alpha)
        if scale is None:
            scale = 1.0 - (alpha - self._alpha_min) / self._delta
        scale = (1.0 - scale) * (
            self._strength_at_alpha_max - self._strength_at_alpha_min
        ) + self._strength_at_alpha_min
        return scale


class PlateauLinearScaler(RestraintScaler):
    r"""
    A scaler with a plateau shape

    This scaler linearly interpolates between 0 and 1 from alpha_min to
    alpha_one, keeps the value of 1 until alpha_two and then decreases
    linearly until 0 in alpha_max.

    ::

        |    ------   strength alpha_min --> between two and one
        |  /        \
        | /          \ strength alpha_max --> > alpha_max and
        |                                       below alphamin

    """

    _scaler_key_ = "plateau"

    def __init__(
        self,
        alpha_min: float,
        alpha_one: float,
        alpha_two: float,
        alpha_max: float,
        strength_at_alpha_min: float = 1.0,
        strength_at_alpha_max: float = STRENGTH_AT_ALPHA_MAX,
    ):
        """
        Initialize a PlateauLinearScaler

        Args:
            alpha_min: minimum alpha value
            alpha_one: lower range of plateau
            alpha_two: upper range of plateau
            alpha_max: maximum alpha value
            strength_at_alpha_min: strength when alpha <= alpha_min
            strength_at_alpha_max: strength when alpha >= alpha_max
        """
        self._alpha_min = float(alpha_min)
        self._alpha_one = float(alpha_one)
        self._alpha_two = float(alpha_two)
        self._alpha_max = float(alpha_max)
        self._strength_at_alpha_min = strength_at_alpha_min
        self._strength_at_alpha_max = strength_at_alpha_max
        self._check_alpha_min_max()

    def __call__(self, alpha: float) -> float:
        self._check_alpha_range(alpha)
        if alpha <= self._alpha_min:
            scale = self._strength_at_alpha_max
        else:
            if alpha <= self._alpha_one:
                # Decreasing
                scale = 1.0 - (self._alpha_one - alpha) / (
                    self._alpha_one - self._alpha_min
                )
                scale = (
                    scale * (self._strength_at_alpha_min - self._strength_at_alpha_max)
                    + self._strength_at_alpha_max
                )

            elif alpha <= self._alpha_two:
                scale = self._strength_at_alpha_min
            elif alpha <= self._alpha_max:
                # Increasing
                scale = 1.0 - (alpha - self._alpha_two) / (
                    self._alpha_max - self._alpha_two
                )
                scale = (1.0 - scale) * (
                    self._strength_at_alpha_max - self._strength_at_alpha_min
                ) + self._strength_at_alpha_min
            else:
                scale = self._strength_at_alpha_max
        return scale


class NonLinearScaler(RestraintScaler):
    """
    A restraint scaler with a non-linear shape
    """

    _scaler_key_ = "nonlinear"

    def __init__(
        self,
        alpha_min: float,
        alpha_max: float,
        factor: float,
        strength_at_alpha_min: float = 1.0,
        strength_at_alpha_max: float = STRENGTH_AT_ALPHA_MAX,
    ):
        """
        Intialize a NonLinearScaler

        Args:
            alpha_min: minimum alpha value
            alpha_max: maximum alpha value
            factor: controls the non-linear shape, must be >= 0
            strength_at_alpha_min: strength when alpha <= alpha_min
            strength_at_alpha_max: strength when alpha >= alpha_max
        """
        self._alpha_min = alpha_min
        self._alpha_max = alpha_max
        self._strength_at_alpha_min = strength_at_alpha_min
        self._strength_at_alpha_max = strength_at_alpha_max
        self._check_alpha_min_max()
        if factor < 1:
            raise RuntimeError(f"factor must be >= 1. factor={factor}.")
        self._factor = factor

    def __call__(self, alpha: float) -> float:
        self._check_alpha_range(alpha)
        scale = self._handle_boundaries(alpha)
        if scale is None:
            delta = (alpha - self._alpha_min) / (self._alpha_max - self._alpha_min)
            norm = 1.0 / (math.exp(self._factor) - 1.0)
            scale = norm * (math.exp(self._factor * (1.0 - delta)) - 1.0)
        scale = (1.0 - scale) * (
            self._strength_at_alpha_max - self._strength_at_alpha_min
        ) + self._strength_at_alpha_min
        return scale


class PlateauNonLinearScaler(RestraintScaler):
    """
    Nonlinear scaler with a plateau shape

    This scaler linearly interpolates between 0 and 1 from alpha_min
    to alpha_one, keeps the value of 1 until alpha_two and then decreases
    linearly until 0 in alpha_max.
    """

    _scaler_key_ = "plateaunonlinear"

    def __init__(
        self,
        alpha_min: float,
        alpha_one: float,
        alpha_two: float,
        alpha_max: float,
        factor: float,
        strength_at_alpha_min: float = 1.0,
        strength_at_alpha_max: float = STRENGTH_AT_ALPHA_MAX,
    ):
        """
        Initialize a PlateauNonlinearScaler

        Args:
            alpha_min: minimum alpha value
            alpha_one: lower range of plateau
            alpha_two: upper range of plateau
            alpha_max: maximum alpha value
            factor: controls the non-linear shape, must be >= 0
            strength_at_alpha_min: strength when alpha <= alpha_min
            strength_at_alpha_max: strength when alpha >= alpha_max
        """
        self._alpha_min = float(alpha_min)
        self._alpha_one = float(alpha_one)
        self._alpha_two = float(alpha_two)
        self._alpha_max = float(alpha_max)
        self._strength_at_alpha_min = strength_at_alpha_min
        self._strength_at_alpha_max = strength_at_alpha_max
        self._check_alpha_min_max()
        if factor < 1:
            raise RuntimeError(f"factor must be >= 1. factor={factor}.")
        self._factor = factor

    def __call__(self, alpha: float) -> float:
        self._check_alpha_range(alpha)
        if alpha <= self._alpha_min:
            scale = self._strength_at_alpha_max
        else:
            if alpha <= self._alpha_one:
                delta = (alpha - self._alpha_min) / (self._alpha_one - self._alpha_min)
                norm = 1.0 / (math.exp(self._factor) - 1.0)
                scale = norm * (math.exp(self._factor * (1.0 - delta)) - 1.0)
                scale = (1.0 - scale) * (
                    self._strength_at_alpha_min - self._strength_at_alpha_max
                ) + self._strength_at_alpha_max
            elif alpha <= self._alpha_two:
                scale = self._strength_at_alpha_min
            elif alpha <= self._alpha_max:
                delta = (alpha - self._alpha_two) / (self._alpha_max - self._alpha_two)
                norm = 1.0 / (math.exp(self._factor) - 1.0)
                scale = norm * (math.exp(self._factor * (1.0 - delta)) - 1.0)
                scale = (1.0 - scale) * (
                    self._strength_at_alpha_max - self._strength_at_alpha_min
                ) + self._strength_at_alpha_min
            else:
                scale = self._strength_at_alpha_max

        return scale


class PlateauSmoothScaler(RestraintScaler):
    """
    A scaler with a plateau shape

    This scaler linearly interpolates between 0 and 1 from alpha_min
    to alpha_one, keeps the value of 1 until alpha_two and then decreases
    linearly until 0 in alpha_max.
    """

    _scaler_key_ = "plateausmooth"

    def __init__(
        self,
        alpha_min: float,
        alpha_one: float,
        alpha_two: float,
        alpha_max: float,
        strength_at_alpha_min: float = 1.0,
        strength_at_alpha_max: float = STRENGTH_AT_ALPHA_MAX,
    ):
        """
        Initialize a PlateauSmoothScaler

        Args:
            alpha_min: minimum alpha value
            alpha_one: lower range of plateau
            alpha_two: upper range of plateau
            alpha_max: maximum alpha value
            strength_at_alpha_min: strength when alpha <= alpha_min
            strength_at_alpha_max: strength when alpha >= alpha_max
        """
        self._alpha_min = float(alpha_min)
        self._alpha_one = float(alpha_one)
        self._alpha_two = float(alpha_two)
        self._alpha_max = float(alpha_max)
        self._strength_at_alpha_min = strength_at_alpha_min
        self._strength_at_alpha_max = strength_at_alpha_max
        self._check_alpha_min_max()

    def __call__(self, alpha: float) -> float:
        self._check_alpha_range(alpha)
        if alpha <= self._alpha_min:
            scale = self._strength_at_alpha_max
        else:
            if alpha <= self._alpha_one:
                delta = (alpha - self._alpha_min) / (self._alpha_one - self._alpha_min)
                scale = delta * delta * (3 - 2 * delta)
                scale = (1.0 - scale) * (
                    self._strength_at_alpha_max - self._strength_at_alpha_min
                ) + self._strength_at_alpha_min
            elif alpha <= self._alpha_two:
                scale = self._strength_at_alpha_min
            elif alpha <= self._alpha_max:
                delta = (alpha - self._alpha_two) / (self._alpha_max - self._alpha_two)
                scale = 1 + delta * delta * (2 * delta - 3)
                scale = (1.0 - scale) * (
                    self._strength_at_alpha_max - self._strength_at_alpha_min
                ) + self._strength_at_alpha_min
            else:
                scale = self._strength_at_alpha_max
        return scale


class GeometricScaler(RestraintScaler):
    """
    Scale restraints geometrically
    """

    _scaler_key_ = "geometric"

    def __init__(
        self,
        alpha_min: float,
        alpha_max: float,
        strength_at_alpha_min: float = 1.0,
        strength_at_alpha_max: float = STRENGTH_AT_ALPHA_MAX,
    ):
        """
        Initialize a GeometricScaler

        Args:
            alpha_min: minimum alpha value
            alpha_max: maximum alpha value
            strength_at_alpha_min: strength when alpha <= alpha_min
            strength_at_alpha_max: strength when alpha >= alpha_max
        """
        self._alpha_min = float(alpha_min)
        self._alpha_max = float(alpha_max)
        self._strength_at_alpha_min = float(strength_at_alpha_min)
        self._strength_at_alpha_max = float(strength_at_alpha_max)
        self._delta_alpha = self._alpha_max - self._alpha_min
        self._check_alpha_min_max()

    def __call__(self, alpha: float) -> float:
        self._check_alpha_range(alpha)

        if alpha < 0 or alpha > 1:
            raise RuntimeError("0 <= alpha <=1 1")

        elif alpha <= self._alpha_min:
            return self._strength_at_alpha_min

        elif alpha <= self._alpha_max:
            frac = (alpha - self._alpha_min) / self._delta_alpha
            delta = math.log(self._strength_at_alpha_max) - math.log(
                self._strength_at_alpha_min
            )
            return math.exp(delta * frac + math.log(self._strength_at_alpha_min))

        else:
            return self._strength_at_alpha_max


class TimeRamp(AlphaMapper):
    """Base class for all time ramp classes."""

    def __call__(self, timestep: int) -> float:
        raise NotImplementedError("Cannot call base TimeRamp directly")


class ConstantRamp(TimeRamp):
    """TimeRamp that always returns 1.0"""

    _scaler_key_ = "constant_ramp"

    def __call__(self, timestep: int) -> float:
        if timestep < 0:
            raise ValueError("Timestep is < 0.")
        return 1.0


class LinearRamp(TimeRamp):
    """TimeRamp that interpolates linearly"""

    _scaler_key_ = "linear_ramp"

    def __init__(
        self, start_time: float, end_time: float, start_weight: float, end_weight: float
    ):
        """
        Initialize a LinearTimeRamp

        Args:
            start_time: time to start ramping up
            end_time: time to finish ramping up
            start_weight: weight when time <= start_time
            end_weight: weight when time >= end_time
        """
        self.t_start = float(start_time)
        self.t_end = float(end_time)
        self.w_start = float(start_weight)
        self.w_end = float(end_weight)

    def __call__(self, timestep: int) -> float:
        if timestep < 0:
            raise ValueError("Timestep is < 0.")
        if timestep < self.t_start:
            return self.w_start
        elif timestep < self.t_end:
            return self.w_start + (self.w_end - self.w_start) * (
                float(timestep) - self.t_start
            ) / (self.t_end - self.t_start)
        else:
            return self.w_end


class NonLinearRamp(TimeRamp):
    """
    TimeRamp that interpolates non-linearly
    """

    _scaler_key_ = "nonlinear_ramp"

    def __init__(
        self,
        start_time: float,
        end_time: float,
        start_weight: float,
        end_weight: float,
        factor: float,
    ):
        """
        Initialize a NonLinearTimeRamp

        Args:
            start_time: time to start ramping up
            end_time: time to finish ramping up
            start_weight: weight when time <= start_time
            end_weight: weight when time >= end_time
            factor: controls the shape of the non-linear ramp, must be >= 1
        """
        if end_time <= start_time:
            raise ValueError("end_time must be > start_time")
        if factor < 1.0:
            raise ValueError("factor myst be > 1.0")

        self.t_start = float(start_time)
        self.t_end = float(end_time)
        self.w_start = float(start_weight)
        self.w_end = float(end_weight)
        self.factor = float(factor)

    def __call__(self, timestep: int) -> float:
        if timestep < 0:
            raise ValueError("timestep is < 0.")

        if timestep < self.t_start:
            return self.w_start
        elif timestep < self.t_end:
            # we scale differently depending on if we are ramping up or down
            # we change more slowly at lower values and more rapidly at
            # higher values
            #
            # this is for scaling up
            if self.w_end > self.w_start:
                delta = 1.0 - (float(timestep) - self.t_start) / (
                    self.t_end - self.t_start
                )
                norm = 1.0 / (math.exp(self.factor) - 1.0)
                scale = norm * (math.exp(self.factor * (1.0 - delta)) - 1.0)
                return scale * (self.w_end - self.w_start) + self.w_start
            # this is for scaling down
            else:
                delta = (float(timestep) - self.t_start) / (self.t_end - self.t_start)
                norm = 1.0 / (math.exp(self.factor) - 1.0)
                scale = norm * (math.exp(self.factor * (1.0 - delta)) - 1.0)
                return (1.0 - scale) * (self.w_end - self.w_start) + self.w_start
        else:
            return self.w_end


class TimeRampSwitcher(TimeRamp):
    """
    Switches between two TimeRamp objects.

    Class first_ramp before switching time. At the switching
    time it switches to second_ramp, which it uses thereafter.
    """

    _scaler_key_ = "ramp_switcher"

    def __init__(
        self, first_ramp: TimeRamp, second_ramp: TimeRamp, switching_time: float
    ):
        """
        Initialize a TimeRampSwitcher

        Args:
            first_ramp: active when time < switching_time
            second_ramp: active when time >= switching_time
            switching_time: when to switch
        """
        self.first_ramp = first_ramp
        self.second_ramp = second_ramp
        self.switching_time = switching_time

    def __call__(self, timestep: int) -> float:
        if timestep < self.switching_time:
            return self.first_ramp(timestep)
        else:
            return self.second_ramp(timestep)


class Positioner(AlphaMapper):
    """Base class for all positioner classes."""

    def __call__(self, alpha: float) -> float:
        raise NotImplementedError("Cannot call base positioner")


class ConstantPositioner(Positioner):
    """Always returns the supplied value."""

    _scaler_key_ = "constant_positioner"

    def __init__(self, value):
        self._value = value

    def __call__(self, alpha: float) -> float:
        if alpha < 0:
            raise ValueError("alpha must be >= 0")
        if alpha > 1:
            raise ValueError("alpha must be <= 1")

        return self._value


class LinearPositioner(Positioner):
    """
    Position restraints linearly within a range
    """

    _scaler_key_ = "linear_positioner"

    def __init__(
        self, alpha_min: float, alpha_max: float, pos_min: float, pos_max: float
    ):
        """
        Initialize a LinearPositioner

        Args:
            alpha_min: minimum alpha value
            alpha_max: maximum alpha value
            pos_min: value at alpha_min
            pos_max: value at alpha_max
        """
        if alpha_max <= alpha_min:
            raise ValueError("alpha_max must be > alpha_min")

        self.alpha_min = float(alpha_min)
        self.alpha_max = float(alpha_max)
        self.pos_min = float(pos_min)
        self.pos_max = float(pos_max)

    def __call__(self, alpha: float) -> float:
        if alpha < 0:
            raise ValueError("alpha was < 0")
        if alpha > 1:
            raise ValueError("alpha was > 1")
        if alpha < self.alpha_min:
            return self.pos_min
        elif alpha < self.alpha_max:
            delta = (alpha - self.alpha_min) / (self.alpha_max - self.alpha_min)
            return delta * (self.pos_max - self.pos_min) + self.pos_min
        else:
            return self.pos_max


class GMMParams(NamedTuple):
    n_components: int
    n_distances: int
    atoms: List[indexing.AtomIndex]
    weights: np.ndarray
    means: np.ndarray
    precisions: np.ndarray<|MERGE_RESOLUTION|>--- conflicted
+++ resolved
@@ -142,16 +142,11 @@
 
 from meld import interfaces
 from meld.system import indexing
+from meld.system import param_sampling
 
 import math
 import numpy as np  # type: ignore
-<<<<<<< HEAD
-from collections import namedtuple
-from typing import Dict, Any
-from meld.system.param_sampling import DiscreteParameter
-=======
 from typing import Dict, Any, Optional, Union, List, NamedTuple
->>>>>>> f4b57e0e
 
 
 STRENGTH_AT_ALPHA_MAX = 1e-3  # default strength of restraints at alpha=1.0
@@ -1157,13 +1152,9 @@
 
 
 class AlwaysActiveCollection:
-<<<<<<< HEAD
-    """ """
-=======
     """
     A collection of restraints that are always on
     """
->>>>>>> f4b57e0e
 
     def __init__(self):
         self._restraints = []
@@ -1187,12 +1178,8 @@
 
 
 class SelectivelyActiveCollection:
-<<<<<<< HEAD
-    """ """
-=======
     """
     A collection of :class:`RestraintGroup` that are selectively active
->>>>>>> f4b57e0e
 
     Each time step the ``num_active`` lowest energy groups will be active.
     """
@@ -1224,7 +1211,7 @@
 
         # Do error checking
         n_rest = len(self._groups)
-        if isinstance(num_active, DiscreteParameter):
+        if isinstance(num_active, param_sampling.DiscreteParameter):
             if num_active.min < 0:
                 raise RuntimeError("num_active must be >= 0.")
             if num_active.max > n_rest:
@@ -1285,7 +1272,7 @@
             self._add_restraint(rest)
 
         n_rest = len(self._restraints)
-        if isinstance(num_active, DiscreteParameter):
+        if isinstance(num_active, param_sampling.DiscreteParameter):
             if num_active.min < 0:
                 raise RuntimeError("num_active must be >= 0.")
             if num_active.max > n_rest:
@@ -1318,9 +1305,6 @@
 
 
 class RestraintManager:
-<<<<<<< HEAD
-    """ """
-=======
     """
     A class to manage restraints for a System
     """
@@ -1328,7 +1312,6 @@
     def __init__(self, system: interfaces.ISystem):
         """
         Initialize a RestraintManager
->>>>>>> f4b57e0e
 
         Args:
             system: the System to manage restraints for
