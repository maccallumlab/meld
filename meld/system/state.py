#
# Copyright 2015 by Justin MacCallum, Alberto Perez, Ken Dill
# All rights reserved
#

<<<<<<< HEAD
from meld.system.param_sampling import ParameterState
from typing import Optional
import numpy as np  # type: ignore
=======
"""
A module to define the SystemState
"""
>>>>>>> f4b57e0e

from meld import interfaces

import numpy as np  # type: ignore

<<<<<<< HEAD
    :param positions: coordinates of structure, ``numpy.array(n_atoms, 3)``
    :param velocities: velocities for structure, same as coords
    :param alpha: alpha value, within ``[0, 1]``
    :param energy: total potential energy, including restraints
    :param box_vector: box vectors, ``numpy.array(3)``
=======

class SystemState(interfaces.IState):
    """
    Class to hold the state of a system.
>>>>>>> f4b57e0e
    """

    def __init__(
        self,
        positions: np.ndarray,
        velocities: np.ndarray,
        alpha: float,
        energy: float,
        box_vector: np.ndarray,
        parameters: Optional[ParameterState] = None,
    ) -> None:
        """
        Initialize a SystemState

        Params:
            positions: coordinates of structure, shape(n_atoms, 3)
            velocities: velocities for structure, shape(n_atoms, 3)
            alpha: alpha value, within ``[0, 1]``
            energy: total potential energy, including restraints, in kJ/mol
            box_vector: the box vectors, shape(3, 3) in nm
        """
        self.positions = positions
        self.velocities = velocities
        self.box_vector = box_vector
        self.n_atoms = positions.shape[0]
        self.alpha = alpha
        self.energy = energy
        if parameters is None:
            self.parameters = ParameterState(
                discrete=np.array([], dtype=np.int32),
                continuous=np.array([], dtype=np.float64),
            )
        else:
            self.parameters = parameters

        self._validate()

    #
    # private methods
    #
    def _validate(self):
        # check positions
        if not len(self.positions.shape) == 2:
            raise RuntimeError("positions should be a 2D array")
        if not self.positions.shape[1] == 3:
            raise RuntimeError("positions should be (n_atoms, 3) array")

        # check velocities
        if not self.positions.shape == self.velocities.shape:
            raise RuntimeError("velocities must have the same shape as positions")

        # check box vectors
        if self.box_vector is not None:
            if not len(self.box_vector) == 3:
                raise RuntimeError("len(box_vectors) != 3")

        # check alpha
        if self.alpha < 0 or self.alpha > 1:
            raise RuntimeError("alpha must be in [0,1]")<|MERGE_RESOLUTION|>--- conflicted
+++ resolved
@@ -3,32 +3,20 @@
 # All rights reserved
 #
 
-<<<<<<< HEAD
-from meld.system.param_sampling import ParameterState
-from typing import Optional
-import numpy as np  # type: ignore
-=======
 """
 A module to define the SystemState
 """
->>>>>>> f4b57e0e
 
+from meld.system import param_sampling
+from typing import Optional
 from meld import interfaces
 
 import numpy as np  # type: ignore
 
-<<<<<<< HEAD
-    :param positions: coordinates of structure, ``numpy.array(n_atoms, 3)``
-    :param velocities: velocities for structure, same as coords
-    :param alpha: alpha value, within ``[0, 1]``
-    :param energy: total potential energy, including restraints
-    :param box_vector: box vectors, ``numpy.array(3)``
-=======
 
 class SystemState(interfaces.IState):
     """
     Class to hold the state of a system.
->>>>>>> f4b57e0e
     """
 
     def __init__(
@@ -38,7 +26,7 @@
         alpha: float,
         energy: float,
         box_vector: np.ndarray,
-        parameters: Optional[ParameterState] = None,
+        parameters: Optional[param_sampling.ParameterState] = None,
     ) -> None:
         """
         Initialize a SystemState
@@ -57,7 +45,7 @@
         self.alpha = alpha
         self.energy = energy
         if parameters is None:
-            self.parameters = ParameterState(
+            self.parameters = param_sampling.ParameterState(
                 discrete=np.array([], dtype=np.int32),
                 continuous=np.array([], dtype=np.float64),
             )
