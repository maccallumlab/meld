#
# Copyright 2015 by Justin MacCallum, Alberto Perez, Ken Dill
# All rights reserved
#

<<<<<<< HEAD
from meld.system.protein import ProteinMoleculeFromSequence, ProteinMoleculeFromPdbFile
from meld.system.builder import SystemBuilder
from meld.system.system import (
    System,
    ConstantTemperatureScaler,
    LinearTemperatureScaler,
    FixedTemperatureScaler,
    GeometricTemperatureScaler,
    REST2Scaler,
    RunOptions,
)
from meld.system.state import SystemState
=======
"""
Module for interacting with MELD systems.
>>>>>>> f4b57e0e

The primary classes are:

- :class:`meld.system.system.System` is the main class that describes a MELD system.
  Systems are built using the builder objects described below. Once built, :class:`System`
  objects may have a variety of restraints added.
- :class:`meld.system.options.RunOptions` is a class that specifies options for a MELD run.
- :class:`meld.system.state.SystemState` is a class that represents the current state
  of a MELD run.

The main classes to build a system are:

- :class:`meld.system.subsystem.SubSystemFromSequence` is used to build a sub-system starting
  from a sequence.
- :class:`meld.system.subsystem.SubSystemFromPdbFile` is used to build a sub-system from a 
  PDB file.
- :class:`meld.system.builder.SystemBuilder` is used to combine SybSystems together into a
  system.

There are a few options for how to couple the temperature to the value of alpha:

- :class:`meld.system.temperature.ConstantTemperatureScaler`
- :class:`meld.system.temperature.LinearTemperatureScaler`
- :class:`meld.system.temperature.GeometricTemperatureScaler`
- :class:`meld.system.temperature.REST2Scaler` for explicit solvent
"""<|MERGE_RESOLUTION|>--- conflicted
+++ resolved
@@ -3,23 +3,8 @@
 # All rights reserved
 #
 
-<<<<<<< HEAD
-from meld.system.protein import ProteinMoleculeFromSequence, ProteinMoleculeFromPdbFile
-from meld.system.builder import SystemBuilder
-from meld.system.system import (
-    System,
-    ConstantTemperatureScaler,
-    LinearTemperatureScaler,
-    FixedTemperatureScaler,
-    GeometricTemperatureScaler,
-    REST2Scaler,
-    RunOptions,
-)
-from meld.system.state import SystemState
-=======
 """
 Module for interacting with MELD systems.
->>>>>>> f4b57e0e
 
 The primary classes are:
 
