--- conflicted
+++ resolved
@@ -297,11 +297,8 @@
     temperature_scaler: Optional[temperature.TemperatureScaler]
     param_sampler: param_sampling.ParameterManager
     mapper: mapping.PeakMapManager
-<<<<<<< HEAD
     density: density.DensityManager
-=======
     builder_info: dict
->>>>>>> 7d00ace4
 
     extra_bonds: List[ExtraBondParam]
     extra_restricted_angles: List[ExtraAngleParam]
